--- conflicted
+++ resolved
@@ -6,13 +6,8 @@
 import os
 import logging
 
-<<<<<<< HEAD
-from specdecodes.models import HuggingFaceWrapper, NaiveWrapper, SDWrapper, ProfileSDWrapper, OffloadSDWrapper
-from specdecodes.models import SSM_Greedy, SSM_Stochastic, SSM_HStochastic, SSM_Mixed, SSM_SX
-=======
-from specdecodes.models import HuggingFaceWrapper, NaiveWrapper, SDWrapper, ProfileSDWrapper, SharedKV_SDWrapper, SharedKV_ProfileSDWrapper
-from specdecodes.models import SSM_Classic, SSM_Eagle, SSM_SharedKV
->>>>>>> 092759f7
+from specdecodes.models import HuggingFaceWrapper, NaiveWrapper, SDWrapper, ProfileSDWrapper, OffloadSDWrapper, SharedKV_SDWrapper, SharedKV_ProfileSDWrapper
+from specdecodes.models import SSM_Classic, SSM_Eagle, SSM_SharedKV, SSM_SX
 
 
 def load_model(
@@ -169,13 +164,9 @@
 
     # input message
     system_prompt = "You are a helpful, respectful and honest assistant. Always answer as helpfully as possible, while being safe.  Your answers should not include any harmful, unethical, racist, sexist, toxic, dangerous, or illegal content. Please ensure that your responses are socially unbiased and positive in nature.\n\nIf a question does not make any sense, or is not factually coherent, explain why instead of answering something not correct. If you don't know the answer to a question, please don't share false information."
-<<<<<<< HEAD
-    # input_message = "What's the best way to start learning a new language?"
-    input_message = "Compose an engaging travel blog post about a recent trip to Hawaii, highlighting cultural experiences and must-see attractions."
-=======
     input_message = "What's the best way to start learning a new language?"
     # input_message = "Do you know what is Beyblade? What is the best strategy to build the strongest Beyblade?" # beyblade is the correct spelling
->>>>>>> 092759f7
+
     messages = [
         {"role": "system", "content": system_prompt},
         {"role": "user", "content": input_message},
