import torch
from transformers import AutoTokenizer, AutoModelForCausalLM, AutoConfig
from copy import deepcopy
import argparse
import time
import os
import logging

<<<<<<< HEAD
from specdecodes.models import (
    HuggingFaceWrapper, 
    NaiveWrapper, 
    SDWrapper, 
    ProfileSDWrapper, 
    OffloadSDWrapper, 
    SharedKV_SDWrapper, 
    SharedKV_ProfileSDWrapper,
    OffloadWrapper
) 
from specdecodes.models import SSM_Classic, SSM_Eagle, SSM_SharedKV, SSM_SX
from awq import AutoAWQForCausalLM
=======
from specdecodes.models import HuggingFaceWrapper, NaiveWrapper, ProfileNaiveWrapper, SDWrapper, ProfileSDWrapper, OffloadSDWrapper
from specdecodes.models import SSM_Classic, SSM_Eagle, SSM_SQ

# LOGLEVEL=INFO CUDA_VISIBLE_DEVICES=0 python run_test.py --max-new-tokens 256 --temp 1.0 --do-sample --seed 999 --mode sq-offload --sd-method greedy -llm meta-llama/Llama-2-7b-chat-hf -ssm TinyLlama/TinyLlama-1.1B-Chat-v1.0
# LOGLEVEL=INFO CUDA_VISIBLE_DEVICES=0 python run_test.py --max-new-tokens 256 --temp 1.0 --do-sample --seed 999 --mode sq-offload --sd-method greedy -llm meta-llama/Llama-3.1-8B-Instruct -ssm meta-llama/Llama-3.2-1B-Instruct
>>>>>>> fb9d858f

def load_model(
    llm_path: str,
    ssm_path: str,
    mode: str,
    sd_method: str,
    layers: int,
    dtype: torch.dtype = torch.float16,
    device: str = "auto",
):
    # load tokenizer
    tokenizer = AutoTokenizer.from_pretrained(llm_path, use_fast=False)
    
    # load LLM
    if 'autoawq' in llm_path:
        llm = AutoModelForCausalLM.from_pretrained(
            llm_path, 
            low_cpu_mem_usage=True,
            device_map=device
        )
    else:
        llm = AutoModelForCausalLM.from_pretrained(
            llm_path, 
            torch_dtype=dtype,
            low_cpu_mem_usage=True,
            device_map=device
        )
    # check if ssm_path directory exists
    if os.path.exists(ssm_path):
        draft_config = deepcopy(llm.config)
        draft_config.num_hidden_layers = layers
        
    else:
        draft_config = None

    if mode == "naive":
        # model = NaiveWrapper()
        model = ProfileNaiveWrapper()
        
    elif mode == "hf":
        model = HuggingFaceWrapper()
        
    elif mode == "sd-classic":
        # model = SDWrapper()
        model = ProfileSDWrapper(out_dir=None)
        
        # load SSM
        if 'autoawq' in llm_path:
            ssm_device = llm.model.layers[-1].self_attn.q_proj.qweight.device
        else:
            ssm_device = llm.model.layers[-1].self_attn.q_proj.weight.device

        ssm = SSM_Classic.from_pretrained(
            ssm_path,
            config=draft_config,
            sampling_method=sd_method,
            eos_token_id=tokenizer.eos_token_id,
            torch_dtype=dtype,
        ).to(ssm_device)
        model.set_ssm(ssm)
        
    elif mode == "sd-eagle":
        # model = SDWrapper()
        model = ProfileSDWrapper(out_dir=None)
        
        # compress
        # draft_config.compress_hidden = True
        # draft_config.compress_hidden_ratio = 0.5
        
        # load SSM
        ssm = SSM_Eagle.from_pretrained(
            ssm_path,
            config=draft_config,
            sampling_method=sd_method,
            eos_token_id=tokenizer.eos_token_id,
            torch_dtype=dtype,
        ).to(llm.model.layers[-1].self_attn.q_proj.weight.device)
        model.set_ssm(ssm)
    else:
        raise ValueError("Invalid mode.")
    
    # set model
    model.set_tokenizer(tokenizer)
    model.set_llm(llm)
    model.eval()
    
    return model, tokenizer

def load_offload_model(
    llm_path: str,
    ssm_path: str,
    mode: str,
    sd_method: str,
    dtype: torch.dtype = torch.float16,
    device="cuda:0"    
):
    # Load Tokenizer
    tokenizer = AutoTokenizer.from_pretrained(llm_path, use_fast=False)

    if mode == "sd-offload":
        ssm = SSM_Classic.from_pretrained(
            ssm_path,
            # config=draft_config,
            eos_token_id=tokenizer.eos_token_id,
            torch_dtype=dtype,
            sampling_method=sd_method,
            tree_depth=12,
            topk_len=16,
            min_sample_prob=1e-2,
            min_accept_prob=1e-2
        )
        ssm = ssm.to(device)

        # Load offload model
        # model = ProfileOffloadSDWrapper(out_dir='specdecodes/experiments/profile_data/llama3')
        model = OffloadSDWrapper()
        model.set_ssm(ssm)

    elif mode == "sq-offload":
        ssm = SSM_SQ.from_pretrained(
            ssm_path,
            # config=draft_config,
            eos_token_id=tokenizer.eos_token_id,
            torch_dtype=dtype,
            sampling_method=sd_method,
        )
        grow_map = torch.load('../Sequoia/demo_tree_512_new.pt')
        ssm.load_spectree_arch(grow_map['branches'])
        
        ssm = ssm.to(device)
        # Load offload model
        model = OffloadSDWrapper()
        model.set_ssm(ssm)
    

    elif mode == "offload":
        model = OffloadWrapper()

    else:
        raise ValueError("Invalid mode.")

    model.set_tokenizer(tokenizer)
    model.set_offload_llm(llm_path)
    model.eval()

    return model, tokenizer

def main(args):
    
    # set logging level by environment variable
    LOGLEVEL = os.environ.get("LOGLEVEL", "INFO").upper()
    logging.basicConfig(format='%(levelname)s - %(message)s', level=LOGLEVEL)

    # deterministic
    torch.manual_seed(args.seed)

    # load model
    print("Loading model...")
    if "offload" in args.mode:
        model, tokenizer = load_offload_model(args.llm_path, args.ssm_path, args.mode, args.sd_method)
    else:
        model, tokenizer = load_model(args.llm_path, args.ssm_path, args.mode, args.sd_method, args.layers)

    # warm up
    if not args.no_warm_up:
        print("Warming up model...")

        # input message
        system_prompt = "You are a helpful, respectful and honest assistant. Always answer as helpfully as possible, while being safe.  Your answers should not include any harmful, unethical, racist, sexist, toxic, dangerous, or illegal content. Please ensure that your responses are socially unbiased and positive in nature.\n\nIf a question does not make any sense, or is not factually coherent, explain why instead of answering something not correct. If you don't know the answer to a question, please don't share false information."
        input_message = "Hello."
        messages = [
            {"role": "system", "content": system_prompt},
            {"role": "user", "content": input_message},
        ]
        input_ids = tokenizer.apply_chat_template(messages, tokenize=True, add_generation_prompt=True, return_tensors="pt").cuda()
        _  = model.generate(input_ids, temperature=args.temp, max_new_tokens=args.max_new_tokens, max_length=args.max_length, do_sample=args.do_sample)

    # generate response
    print("Generating response...")

    # input message
    system_prompt = "You are a helpful, respectful and honest assistant. Always answer as helpfully as possible, while being safe.  Your answers should not include any harmful, unethical, racist, sexist, toxic, dangerous, or illegal content. Please ensure that your responses are socially unbiased and positive in nature.\n\nIf a question does not make any sense, or is not factually coherent, explain why instead of answering something not correct. If you don't know the answer to a question, please don't share false information."
    input_message = "What's the best way to start learning a new language?"
    # input_message = "Do you know what is Beyblade? What is the best strategy to build the strongest Beyblade?"
    messages = [
        {"role": "system", "content": system_prompt},
        {"role": "user", "content": input_message},
    ]
    input_ids = tokenizer.apply_chat_template(messages, tokenize=True, add_generation_prompt=True, return_tensors="pt").cuda()
    prompt = tokenizer.decode(input_ids[0])
    
    start_time = time.time()
    output_ids = model.generate(input_ids, temperature=args.temp, max_new_tokens=args.max_new_tokens, max_length=args.max_length, do_sample=args.do_sample)
    end_time = time.time()

    for key, value in model.exp_log.items():
        print(f"{key}: {value}")
    
    output = model.tokenizer.decode(output_ids[0][input_ids.shape[1]:])

    if not args.no_print_message:
        print("\nPrompt:")
        print(prompt)
        print("\nModel response:")
        print(output)
        print("\n-----------------------------------")
        print("Input tokens:", len(input_ids[0]))
        print("Output tokens:", len(output_ids[0][input_ids.shape[1]:]))
    
    if not args.no_print_time:
        print("Time:", end_time - start_time)

if __name__ == "__main__":
    parser = argparse.ArgumentParser()
    parser.add_argument(
        "--max-new-tokens",
        type=int,
        default=1024,
        help="The maximum number of new generated tokens.",
    )
    parser.add_argument(
        "--max-length",
        type=int,
        default=None,
        help="The maximum number of new generated tokens.",
    )
    parser.add_argument(
        "--temp",
        type=float,
        default=0.6,
        help="The temperature for sampling.",
    )
    parser.add_argument(
        "--llm-path",
        "-llm",
        type=str,
        default="meta-llama/Llama-2-7b-chat-hf",
        help="LLM model path.",
    )
    parser.add_argument(
        "--ssm-path",
        "-ssm",
        type=str,
        default="/share3/saves/scott306lr/weights/eagle_with_ln",
        help="SSM model path.",
    )
    parser.add_argument(
        "--do-sample",
        action="store_true",
        help="Whether to do sampling. (Default is False)",
    )
    parser.add_argument(
        "--mode",
        type=str,
        default="naive",
        help="The mode of model generation.",
    )
    parser.add_argument(
        "--sd-method",
        type=str,
        default="greedy",
        help="The mode of model generation.",
    )
    parser.add_argument(
        "--layers",
        type=int,
        default=1,
        help="The number of layers for SSM.",
    )
    parser.add_argument(
        "-nw",
        "--no-warm-up",
        action="store_true",
        help="Warm up the model.",
    )
    parser.add_argument(
        "-nm",
        "--no-print-message",
        action="store_true",
        help="Print the message.",
    )
    parser.add_argument(
        "-nt",
        "--no-print-time",
        action="store_true",
        help="Record the time.",
    )
    parser.add_argument(
        "-s",
        "--seed",
        type=int,
        default=42,
        help="Random seed.",
    )
    args = parser.parse_args()
    
    main(args)<|MERGE_RESOLUTION|>--- conflicted
+++ resolved
@@ -6,26 +6,11 @@
 import os
 import logging
 
-<<<<<<< HEAD
-from specdecodes.models import (
-    HuggingFaceWrapper, 
-    NaiveWrapper, 
-    SDWrapper, 
-    ProfileSDWrapper, 
-    OffloadSDWrapper, 
-    SharedKV_SDWrapper, 
-    SharedKV_ProfileSDWrapper,
-    OffloadWrapper
-) 
-from specdecodes.models import SSM_Classic, SSM_Eagle, SSM_SharedKV, SSM_SX
-from awq import AutoAWQForCausalLM
-=======
 from specdecodes.models import HuggingFaceWrapper, NaiveWrapper, ProfileNaiveWrapper, SDWrapper, ProfileSDWrapper, OffloadSDWrapper
 from specdecodes.models import SSM_Classic, SSM_Eagle, SSM_SQ
 
 # LOGLEVEL=INFO CUDA_VISIBLE_DEVICES=0 python run_test.py --max-new-tokens 256 --temp 1.0 --do-sample --seed 999 --mode sq-offload --sd-method greedy -llm meta-llama/Llama-2-7b-chat-hf -ssm TinyLlama/TinyLlama-1.1B-Chat-v1.0
 # LOGLEVEL=INFO CUDA_VISIBLE_DEVICES=0 python run_test.py --max-new-tokens 256 --temp 1.0 --do-sample --seed 999 --mode sq-offload --sd-method greedy -llm meta-llama/Llama-3.1-8B-Instruct -ssm meta-llama/Llama-3.2-1B-Instruct
->>>>>>> fb9d858f
 
 def load_model(
     llm_path: str,
