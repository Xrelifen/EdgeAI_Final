--- conflicted
+++ resolved
@@ -6,23 +6,8 @@
 import os
 import logging
 
-<<<<<<< HEAD
-from specdecodes.models import (
-    HuggingFaceWrapper, 
-    NaiveWrapper, 
-    SDWrapper, 
-    ProfileSDWrapper, 
-    OffloadSDWrapper, 
-    SharedKV_SDWrapper, 
-    SharedKV_ProfileSDWrapper,
-    OffloadWrapper,
-    ProfileOffloadSDWrapper
-) 
-from specdecodes.models import SSM_Classic, SSM_Eagle, SSM_SharedKV, SSM_SX, SSM_SQ
-=======
 from specdecodes.models import HuggingFaceWrapper, NaiveWrapper, ProfileNaiveWrapper, SDWrapper, ProfileSDWrapper
 from specdecodes.models import SSM_Classic, SSM_Eagle
->>>>>>> 73956005
 
 # LOGLEVEL=INFO CUDA_VISIBLE_DEVICES=0 python run_test.py --max-new-tokens 256 --temp 1.0 --do-sample --seed 999 --mode sq-offload --sd-method greedy -llm meta-llama/Llama-2-7b-chat-hf -ssm TinyLlama/TinyLlama-1.1B-Chat-v1.0
 # LOGLEVEL=INFO CUDA_VISIBLE_DEVICES=0 python run_test.py --max-new-tokens 256 --temp 1.0 --do-sample --seed 999 --mode sq-offload --sd-method greedy -llm meta-llama/Llama-3.1-8B-Instruct -ssm meta-llama/Llama-3.2-1B-Instruct
@@ -55,13 +40,9 @@
         draft_config = None
 
     if mode == "naive":
-<<<<<<< HEAD
-        model = NaiveWrapper()
-=======
         # model = NaiveWrapper()
         model = ProfileNaiveWrapper()
         
->>>>>>> 73956005
     elif mode == "hf":
         model = HuggingFaceWrapper()
         
@@ -197,12 +178,7 @@
     # input message
     system_prompt = "You are a helpful, respectful and honest assistant. Always answer as helpfully as possible, while being safe.  Your answers should not include any harmful, unethical, racist, sexist, toxic, dangerous, or illegal content. Please ensure that your responses are socially unbiased and positive in nature.\n\nIf a question does not make any sense, or is not factually coherent, explain why instead of answering something not correct. If you don't know the answer to a question, please don't share false information."
     input_message = "What's the best way to start learning a new language?"
-<<<<<<< HEAD
-    # input_message = "Do you know what is Beyblade? What is the best strategy to build the strongest Beyblade?" # beyblade is the correct spelling
-
-=======
     # input_message = "Do you know what is Beyblade? What is the best strategy to build the strongest Beyblade?"
->>>>>>> 73956005
     messages = [
         {"role": "system", "content": system_prompt},
         {"role": "user", "content": input_message},
