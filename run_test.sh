#!/usr/bin/env bash
#
# Usage:
#   ./run.sh [-d <CUDA_DEVICE>] [-l <LOG_LEVEL>]
#
# Example:
#   ./run.sh -d 1 -l DEBUG
#
# Description:
#   This script runs the `run_test.py` file with various configuration options.
#   It takes optional flags:
#     -d : Sets the CUDA_VISIBLE_DEVICES (default: 0)
#     -l : Sets the LOGLEVEL (default: DEBUG)

###############################################################################
# Default values
###############################################################################
CUDA_VISIBLE_DEVICES=0
LOGLEVEL=DEBUG

###############################################################################
# Parse command-line arguments
###############################################################################
while getopts ":d:l:" opt; do
  case $opt in
    d)
      CUDA_VISIBLE_DEVICES=$OPTARG
      ;;
    l)
      LOGLEVEL=$OPTARG
      ;;
    \?)
      echo "Error: Invalid option -$OPTARG" >&2
      exit 1
      ;;
  esac
done
shift $((OPTIND - 1))

###############################################################################
# Script configuration
###############################################################################
# Paths
LLM_PATH=meta-llama/Llama-2-7b-chat-hf
<<<<<<< HEAD
# SSM_PATH=~/checkpoints/eagle/ce/model_5/
# SSM_PATH=~/checkpoints/eagle/sl1-ce/model_5/
SSM_PATH=~/checkpoints/eagle/sl1ce/model_20/
=======
SSM_PATH=TinyLlama/TinyLlama-1.1B-Chat-v1.0
# SSM_PATH=~/checkpoints/eagle/official/EAGLE-llama2-chat-7B/

# Execution parameters
>>>>>>> e91ffc57
SEED=9991
WARMUP_ITER=20
DO_WARMUP=True
DO_SAMPLE=False
TEMPERATURE=0

<<<<<<< HEAD
# mode options
MODE=sd-eagle
# MODE=naive

# NVTX_PROFILING=True
NVTX_PROFILING=False

# args for run_test.py
args="--mode $MODE -llm $LLM_PATH -ssm $SSM_PATH --seed $SEED --max-new-tokens $MAX_NEW_TOKENS"
if [ $DO_WARMUP = False ]; then
  args="$args -nw"
=======
# Stopping criteria parameters (set only one)
#! Warning: Setting MAX_NEW_TOKENS may alter the maximum token length based on input_ids
# MAX_NEW_TOKENS=1024
MAX_LENGTH=1024

# drafting parameters
DRAFT_MAX_DEPTH=6
DRAFT_TOPK_LEN=10
DRAFT_MAX_VERIFY_TOKENS=60
DRAFT_MIN_ACCEPT_PROB=1e-2

# Mode can be one of: ["naive", "sd-classic", "sd-eagle"]
# MODE="naive"
MODE="sd-classic"
# MODE="sd-eagle"

# KV-cache options: ["static", "dynamic"]
CACHE_IMPL="static"
# CACHE_IMPL="dynamic"

# Compile mode options: ["eager", "reduce-overhead", "max-autotune"]
# COMPILE_MODE="eager"
# COMPILE_MODE="reduce-overhead"
COMPILE_MODE="max-autotune"

# NVTX profiling
# NVTX_PROFILING=True
NVTX_PROFILING=False

###############################################################################
# Construct arguments for run_test.py
###############################################################################
args=(
  --mode "$MODE"
  --cache-impl "$CACHE_IMPL"
  -llm "$LLM_PATH"
  -ssm "$SSM_PATH"
  --seed "$SEED"
  --warmup-iter "$WARMUP_ITER"
  --compile-mode "$COMPILE_MODE"
  --max-depth "$DRAFT_MAX_DEPTH"
  --topk-len "$DRAFT_TOPK_LEN"
  --max-verify-tokens "$DRAFT_MAX_VERIFY_TOKENS"
  --min-accept-prob "$DRAFT_MIN_ACCEPT_PROB"
)

# Optional arguments
if [ ! -z "$MAX_NEW_TOKENS" ]; then
  args+=("--max-new-tokens" "$MAX_NEW_TOKENS")
fi

if [ ! -z "$MAX_LENGTH" ]; then
  args+=("--max-length" "$MAX_LENGTH")
>>>>>>> e91ffc57
fi

if [ "$DO_SAMPLE" = True ]; then
  args+=("--do-sample" "--temp" "$TEMPERATURE")
fi
<<<<<<< HEAD
if [ $NVTX_PROFILING = True ]; then
  # print the command to be executed
  echo LOGLEVEL=$LOGLEVEL CUDA_VISIBLE_DEVICES=$CUDA_VISIBLE_DEVICES nsys profile python run_test.py $args
  LOGLEVEL=$LOGLEVEL CUDA_VISIBLE_DEVICES=$CUDA_VISIBLE_DEVICES nsys profile python run_test.py $args
else
  # execute run_test.py
  # print the command to be executed
  echo LOGLEVEL=$LOGLEVEL CUDA_VISIBLE_DEVICES=$CUDA_VISIBLE_DEVICES python run_test.py $args --profile
  LOGLEVEL=$LOGLEVEL CUDA_VISIBLE_DEVICES=$CUDA_VISIBLE_DEVICES python run_test.py $args --profile
=======


  
  

###############################################################################
# Execute command
###############################################################################
if [ "$NVTX_PROFILING" = True ]; then
  # https://dev-discuss.pytorch.org/t/using-nsight-systems-to-profile-gpu-workload/59
  echo "LOGLEVEL=$LOGLEVEL CUDA_VISIBLE_DEVICES=$CUDA_VISIBLE_DEVICES nsys profile python run_test.py ${args[*]}"
  LOGLEVEL="$LOGLEVEL" CUDA_VISIBLE_DEVICES="$CUDA_VISIBLE_DEVICES" \
    nsys profile -w true -t cuda,nvtx,osrt,cudnn,cublas -s cpu -o nsight_report -f true --capture-range=cudaProfilerApi --capture-range-end=stop-shutdown --cudabacktrace=true --osrt-threshold=10000 -x true \
    python run_test.py "${args[@]}"
else
  echo "LOGLEVEL=$LOGLEVEL CUDA_VISIBLE_DEVICES=$CUDA_VISIBLE_DEVICES python run_test.py ${args[*]} --logging"
  LOGLEVEL="$LOGLEVEL" CUDA_VISIBLE_DEVICES="$CUDA_VISIBLE_DEVICES" \
    python run_test.py "${args[@]}" --logging
>>>>>>> e91ffc57
fi<|MERGE_RESOLUTION|>--- conflicted
+++ resolved
@@ -42,35 +42,16 @@
 ###############################################################################
 # Paths
 LLM_PATH=meta-llama/Llama-2-7b-chat-hf
-<<<<<<< HEAD
-# SSM_PATH=~/checkpoints/eagle/ce/model_5/
-# SSM_PATH=~/checkpoints/eagle/sl1-ce/model_5/
-SSM_PATH=~/checkpoints/eagle/sl1ce/model_20/
-=======
 SSM_PATH=TinyLlama/TinyLlama-1.1B-Chat-v1.0
 # SSM_PATH=~/checkpoints/eagle/official/EAGLE-llama2-chat-7B/
 
 # Execution parameters
->>>>>>> e91ffc57
 SEED=9991
 WARMUP_ITER=20
 DO_WARMUP=True
 DO_SAMPLE=False
 TEMPERATURE=0
 
-<<<<<<< HEAD
-# mode options
-MODE=sd-eagle
-# MODE=naive
-
-# NVTX_PROFILING=True
-NVTX_PROFILING=False
-
-# args for run_test.py
-args="--mode $MODE -llm $LLM_PATH -ssm $SSM_PATH --seed $SEED --max-new-tokens $MAX_NEW_TOKENS"
-if [ $DO_WARMUP = False ]; then
-  args="$args -nw"
-=======
 # Stopping criteria parameters (set only one)
 #! Warning: Setting MAX_NEW_TOKENS may alter the maximum token length based on input_ids
 # MAX_NEW_TOKENS=1024
@@ -84,7 +65,7 @@
 
 # Mode can be one of: ["naive", "sd-classic", "sd-eagle"]
 # MODE="naive"
-MODE="sd-classic"
+MODE="sd-offload"
 # MODE="sd-eagle"
 
 # KV-cache options: ["static", "dynamic"]
@@ -124,23 +105,11 @@
 
 if [ ! -z "$MAX_LENGTH" ]; then
   args+=("--max-length" "$MAX_LENGTH")
->>>>>>> e91ffc57
 fi
 
 if [ "$DO_SAMPLE" = True ]; then
   args+=("--do-sample" "--temp" "$TEMPERATURE")
 fi
-<<<<<<< HEAD
-if [ $NVTX_PROFILING = True ]; then
-  # print the command to be executed
-  echo LOGLEVEL=$LOGLEVEL CUDA_VISIBLE_DEVICES=$CUDA_VISIBLE_DEVICES nsys profile python run_test.py $args
-  LOGLEVEL=$LOGLEVEL CUDA_VISIBLE_DEVICES=$CUDA_VISIBLE_DEVICES nsys profile python run_test.py $args
-else
-  # execute run_test.py
-  # print the command to be executed
-  echo LOGLEVEL=$LOGLEVEL CUDA_VISIBLE_DEVICES=$CUDA_VISIBLE_DEVICES python run_test.py $args --profile
-  LOGLEVEL=$LOGLEVEL CUDA_VISIBLE_DEVICES=$CUDA_VISIBLE_DEVICES python run_test.py $args --profile
-=======
 
 
   
@@ -156,8 +125,7 @@
     nsys profile -w true -t cuda,nvtx,osrt,cudnn,cublas -s cpu -o nsight_report -f true --capture-range=cudaProfilerApi --capture-range-end=stop-shutdown --cudabacktrace=true --osrt-threshold=10000 -x true \
     python run_test.py "${args[@]}"
 else
-  echo "LOGLEVEL=$LOGLEVEL CUDA_VISIBLE_DEVICES=$CUDA_VISIBLE_DEVICES python run_test.py ${args[*]} --logging"
+  echo "LOGLEVEL=$LOGLEVEL CUDA_VISIBLE_DEVICES=$CUDA_VISIBLE_DEVICES python run_test.py ${args[*]}"
   LOGLEVEL="$LOGLEVEL" CUDA_VISIBLE_DEVICES="$CUDA_VISIBLE_DEVICES" \
-    python run_test.py "${args[@]}" --logging
->>>>>>> e91ffc57
+    python run_test.py "${args[@]}"
 fi