--- conflicted
+++ resolved
@@ -1,107 +1,10 @@
 import torch
-<<<<<<< HEAD
-from transformers.cache_utils import Cache, DynamicCache, StaticCache
-from transformers.configuration_utils import PretrainedConfig
-from typing import Any, Dict, List, Optional, Tuple, Union
-=======
 from dataclasses import dataclass
->>>>>>> e91ffc57
 
 def invert_mask(mask, dtype): 
     # Inversion using bitwise NOT and multiplication
     return (~mask).to(dtype) * torch.finfo(dtype).min
 
-<<<<<<< HEAD
-class TreeDynamicCache(DynamicCache):
-    def __init__(self, num_hidden_layers: Optional[int] = None) -> None:
-        super().__init__()
-        
-    def crop(self, max_length: int):
-        """Crop the past key values up to a new `max_length` in terms of tokens. `max_length` can also be
-        negative to remove `max_length` tokens. This is used in assisted decoding and contrastive search."""
-        # In case it is negative
-        if max_length < 0:
-            max_length = self.get_seq_length() - abs(max_length)
-
-        # if self.get_seq_length() <= max_length:
-        #     return
-
-        self._seen_tokens = max_length
-        for idx in range(len(self.key_cache)):
-            if self.key_cache[idx] != []:
-                self.key_cache[idx] = self.key_cache[idx][..., :max_length, :]
-                self.value_cache[idx] = self.value_cache[idx][..., :max_length, :]
-                
-    def reorder_cache(self, beam_idx: torch.LongTensor, dim=0):
-        """Reorders the cache for beam search, given the selected beam indices."""
-        for layer_idx in range(len(self.key_cache)):
-            device = self.key_cache[layer_idx].device
-            self.key_cache[layer_idx] = self.key_cache[layer_idx].index_select(dim, beam_idx.to(device))
-            device = self.value_cache[layer_idx].device
-            self.value_cache[layer_idx] = self.value_cache[layer_idx].index_select(dim, beam_idx.to(device))
-
-    def reorder_cache_with_offset(self, beam_idx: torch.LongTensor, offset=0, dim=0):
-        """Reorders the cache for beam search, given the selected beam indices, while [:offset] remain unchanged""" 
-        beam_idx = torch.cat([torch.arange(offset, device=beam_idx.device), beam_idx + offset], dim=0)
-        for layer_idx in range(len(self.key_cache)):
-            device = self.key_cache[layer_idx].device
-            self.key_cache[layer_idx] = self.key_cache[layer_idx].index_select(dim, beam_idx.to(device))
-            device = self.value_cache[layer_idx].device
-            self.value_cache[layer_idx] = self.value_cache[layer_idx].index_select(dim, beam_idx.to(device))
-
-class TreeStaticCache(StaticCache):
-    def __init__(
-        self,
-        config: PretrainedConfig,
-        max_cache_len: int = None,
-        device: torch.device = None,
-        dtype: torch.dtype = torch.float32,
-        max_batch_size: Optional[int] = None,
-        layer_device_map: Optional[Dict[int, Union[str, torch.device, int]]] = None,
-    ) -> None:
-        super().__init__(
-            config=config,
-            max_cache_len=max_cache_len,
-            device=device,
-            dtype=dtype,
-            max_batch_size=max_batch_size,
-            layer_device_map=layer_device_map,
-        )
-        
-    def crop(self, max_length: int):
-        """Crop the past key values up to a new `max_length` in terms of tokens. `max_length` can also be
-        negative to remove `max_length` tokens. This is used in assisted decoding and contrastive search."""
-        seq_length = self.get_seq_length()
-        # In case it is negative
-        if max_length < 0:
-            max_length = seq_length - abs(max_length)
-
-        if seq_length <= max_length:
-            return
-
-        begin = max_length
-        end = seq_length + 1
-        index = torch.arange(begin, end, device=self.key_cache[0].device)
-
-        self._seen_tokens = max_length
-        for idx in range(len(self.key_cache)):
-            try:
-                self.key_cache[idx].index_fill_(2, index, 0)
-                self.value_cache[idx].index_fill_(2, index, 0)
-            except NotImplementedError:
-                # The operator 'aten::index_fill' is not currently implemented for the MPS device.
-                self.key_cache[idx][:, :, index] = 0
-                self.value_cache[idx][:, :, index] = 0
-                
-    def reorder_cache_with_offset(self, beam_idx: torch.LongTensor, offset=0, dim=0):
-        """Reorders the cache for beam search, given the selected beam indices, while [:offset] remain unchanged""" 
-        beam_idx = torch.cat([torch.arange(offset, device=beam_idx.device), beam_idx + offset], dim=0)
-        for layer_idx in range(len(self.key_cache)):
-            device = self.key_cache[layer_idx].device
-            self.key_cache[layer_idx] = self.key_cache[layer_idx].index_select(dim, beam_idx.to(device))
-            device = self.value_cache[layer_idx].device
-            self.value_cache[layer_idx] = self.value_cache[layer_idx].index_select(dim, beam_idx.to(device))
-=======
 @dataclass
 class DraftParams:
     max_depth: int = 6
@@ -111,5 +14,4 @@
     
     def __post_init__(self):
         self.max_sample_tokens = self.max_depth * self.topk_len + 1
-        self.max_verify_tokens = min(self.max_sample_tokens, self.max_verify_tokens)
->>>>>>> e91ffc57
+        self.max_verify_tokens = min(self.max_sample_tokens, self.max_verify_tokens)