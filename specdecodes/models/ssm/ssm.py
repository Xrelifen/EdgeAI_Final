--- conflicted
+++ resolved
@@ -1,11 +1,7 @@
 import math
 import torch
 import torch.nn as nn
-<<<<<<< HEAD
-from transformers import AutoModelForCausalLM
-=======
 from transformers import AutoTokenizer, AutoModelForCausalLM
->>>>>>> 092759f7
 from safetensors.torch import load_model
 import os
 
@@ -489,8 +485,16 @@
             #* Depth increment
             depth += 1
             
-<<<<<<< HEAD
-        return next_nodes
+            #* Early stop if no nodes for next iteration
+            # TODO: Also break if total_global_prob < threshold, where it does not benefit to continue
+            if len(next_nodes) == 0:
+                break
+        
+        #* Crop the tree to the max_candidate_tokens
+        past_key_values.crop(org_input_len)
+        past_key_values_llm.crop(org_llm_kv_len)
+        
+        return root
 
 class SSM_SX(SSMBase):
     def __init__(self, ssm_path, config, eos_token_id=None, torch_dtype=torch.float16):
@@ -639,15 +643,4 @@
         #* Crop the tree to the max_candidate_tokens
         past_key_values.crop(org_input_len)
 
-=======
-            #* Early stop if no nodes for next iteration
-            # TODO: Also break if total_global_prob < threshold, where it does not benefit to continue
-            if len(next_nodes) == 0:
-                break
-        
-        #* Crop the tree to the max_candidate_tokens
-        past_key_values.crop(org_input_len)
-        past_key_values_llm.crop(org_llm_kv_len)
-        
->>>>>>> 092759f7
         return root