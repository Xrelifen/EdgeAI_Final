--- conflicted
+++ resolved
@@ -14,15 +14,7 @@
 from ..utils import invert_mask
 from ..llm import modeling_llama_no_init_weights as modeling_llama
 from ..llm import modeling_llama_no_inout_norm as modeling_llama_eagle
-<<<<<<< HEAD
-from ..llm import modeling_llama_no_in_norm
-
-import time
-import numpy as np
-import logging  
-=======
 from ..cpu_tree import TreeBuilderWorker
->>>>>>> 6b663047
      
 def load_custom_model(model, model_path):
     # Load the model
@@ -73,12 +65,7 @@
         self.init_additional_modules(config)
         
         # Draft parameters
-<<<<<<< HEAD
-        self.init_draft_parameters(tree_depth=tree_depth, topk_len=topk_len, min_sample_prob=min_sample_prob, min_accept_prob=min_accept_prob)
-        self.init_sampling_method(sampling_method)
-=======
         self.init_draft_parameters()
->>>>>>> 6b663047
         
     @classmethod
     def from_pretrained(
@@ -132,25 +119,6 @@
     def init_additional_modules(self, config):
         pass
 
-<<<<<<< HEAD
-    def init_draft_parameters(self, tree_depth, topk_len, min_sample_prob, min_accept_prob):
-        # self.depth = 9 + 1
-        # self.topk_len = 15
-        # self.min_sample_prob = 1e-8
-        # self.min_accept_prob = 1e-8
-        self.depth = tree_depth
-        self.topk_len = topk_len
-        self.min_sample_prob = min_sample_prob
-        self.min_accept_prob = min_accept_prob
-    
-    def init_sampling_method(self, sampling_method):
-        if sampling_method == 'greedy':
-            self.sample_nodes = topk_sampling
-        elif sampling_method == 'stochastic':
-            self.sample_nodes = k_sampling
-        elif sampling_method == 'hstochastic':
-            self.sample_nodes = heuristic_k_sampling
-=======
     def init_draft_parameters(self):
         self.depth = 6 + 1
         self.topk_len = 10
@@ -161,7 +129,6 @@
         # If the model has input embeddings, return it. Otherwise, return None
         if hasattr(self.model, "embed_tokens"):
             return self.model.embed_tokens
->>>>>>> 6b663047
         else:
             return None
         
@@ -282,21 +249,11 @@
             # Mark the buffer's address as static for optimization purposes
             torch._dynamo.mark_static_address(self.tree_mask_cache)
         
-<<<<<<< HEAD
-        with torch.no_grad():
-            input_embeddings = self.model.get_input_embeddings()
-
-            if input_embeddings:
-                inputs_embeds = input_embeddings(input_ids)
-            else:
-                inputs_embeds = embed_tokens(input_ids)
-=======
         # set the first prefix_len elements to True
         self.tree_mask_cache[:, :, 0, :self.prefix_len] = True
         
         # set the current length to prefix_len
         self.current_len = prefix_len
->>>>>>> 6b663047
 
         # create an eye block for later use
         self.eye_block = torch.eye(self.sample_len, device=device, dtype=torch.bool)[None, None]
@@ -322,64 +279,6 @@
     def speculate(self, input_ids, past_key_values, embed_tokens, lm_head, *model_args, **kwargs):
         # 1) Obtain necessary parameters
         device = input_ids.device
-<<<<<<< HEAD
-        if hasattr(self.model, "lm_head"):
-            dtype = self.model.lm_head.weight.dtype
-        else:
-            dtype = lm_head.weight.dtype
-        
-        # take out last token as sample_token
-        sample_token = input_ids[:, -1:]
-        
-        # keep original length of input_ids
-        org_input_len = input_ids.shape[1] # offset of positon_id
-        
-        # initialize tree_mask and tree 
-        tree_mask = torch.ones([1, 1, 1, org_input_len], device=device, dtype=torch.bool)
-        root = Node("1", id=sample_token[0][0].item(), prob=1, global_prob=1, ind=-1)
-        
-        depth = 1 # depth starts from 1 in tree library
-        prev_nodes = [root]
-        time_list = []
-        while depth < self.depth:
-            # print(f"CURRENT DEPTH: {depth}\n")
-            #* Decode previous nodes
-            if depth == 1: # first iteration
-                kv_len = past_key_values.get_seq_length()
-                outputs = self(
-                    input_ids[:, kv_len:],
-                    embed_tokens=embed_tokens,
-                    past_key_values=past_key_values,
-                )
-                if hasattr(self.model, "lm_head"):
-                    logits = outputs.logits[:, -1:].clone()
-                else:
-                    logits = lm_head(outputs.last_hidden_state[:, -1:])
-            else:
-                input_ids, position_ids, tree_mask = self._update_tree_attention_data(depth, prev_nodes, tree_mask, org_input_len, device=logits.device)
-                t1 = time.time()
-                outputs = self(
-                    input_ids,
-                    past_key_values=past_key_values,
-                    position_ids=position_ids, 
-                    embed_tokens=embed_tokens,
-                    attention_mask=invert_mask(tree_mask, dtype=dtype)
-                )
-                t2 = time.time()
-                time_list.append(t2-t1)
-                if hasattr(self.model, "lm_head"):
-                    logits = outputs.logits
-                else:
-                    logits = lm_head(outputs.last_hidden_state)
-
-            # This is needed to properly delete outputs.logits which may be very large for first iteration
-            # Otherwise a reference to outputs is kept which keeps the logits alive in the next iteration
-            del outputs
-
-            #* Get the probabilities of each token
-            T = 1
-            sampled_probs = torch.softmax(logits[0]/T, dim=-1)
-=======
         dtype = self.model.lm_head.weight.dtype
         batch_size, org_input_len = input_ids.shape
         assert batch_size == 1, "Currently only handling batch_size=1 for simplicity"
@@ -426,7 +325,6 @@
                     self.min_accept_prob
                 )
                 parent_probs = child_probs
->>>>>>> 6b663047
             
             # --------------------------------------
             # B. Early stop if all probs are below min_accept_prob (currently not used, introduces syncing stalls)
@@ -451,19 +349,6 @@
             with nvtx.annotate("tree mask"):
                 tree_attention_mask = tree_mask_cache.update_tree_mask(parent_indices)
             
-<<<<<<< HEAD
-            #* Early stop if no nodes for next iteration
-            # TODO: Also break if total_global_prob < threshold, where it does not benefit to continue
-            if len(next_nodes) == 0:
-                break
-        # logging.info(f"########## ssm latency: {np.mean(time_list)} ##########")
-        #* Crop the tree to the max_candidate_tokens
-        past_key_values.crop(org_input_len)
-        # print(self.depth)
-        # print(root)
-
-        return root
-=======
             with nvtx.annotate("forward", color="red"):
                 logits = self(
                     token_ids,
@@ -490,7 +375,6 @@
         tree.prune_to_top_n(self.max_tokens)
         
         return tree
->>>>>>> 6b663047
 
 
 class SSM_Eagle(SSMBaseNEFT):
@@ -621,7 +505,6 @@
         # Prune to top-n
         tree.prune_to_top_n(self.max_tokens)
         
-<<<<<<< HEAD
     def forward(self, input_ids, hidden_states, embed_tokens=None, return_logits=False, *model_args, **kwargs):
         # convert input_ids to custom vocab
         self.id_llm_to_ssm = self.id_llm_to_ssm.to(hidden_states.device)
@@ -861,7 +744,4 @@
         
         # Convert the model to the desired dtype and return
         model
-        return model
-=======
-        return tree
->>>>>>> 6b663047
+        return model