--- conflicted
+++ resolved
@@ -4,24 +4,14 @@
 from transformers import AutoTokenizer, AutoModelForCausalLM
 from transformers.utils import is_torchdynamo_compiling
 from safetensors.torch import load_model
-<<<<<<< HEAD
-import math, os
-from typing import List, Tuple
-from torch import Tensor
-=======
 import os
 from typing import List, Tuple
->>>>>>> e91ffc57
 import nvtx
 
 from .training_hooks import TrainingHook, NEFTuneHook
 
 from ..utils import invert_mask
-<<<<<<< HEAD
-from ..llm import modeling_llama_no_init_weights as modeling_llama
-=======
 from ..llm import modeling_llama as modeling_llama
->>>>>>> e91ffc57
 from ..llm import modeling_llama_no_inout_norm as modeling_llama_eagle
 from ..cpu_tree import Tree
      
@@ -52,11 +42,7 @@
         return self.fc(torch.cat((emb, x), dim=-1))
 
 class SSMBase(nn.Module):
-<<<<<<< HEAD
-    def __init__(self, model=None, config=None, eos_token_id=None, sampling_method='greedy', keep_embeddings=False, tree_depth=6+1, topk_len=5, min_sample_prob=1e-2, min_accept_prob=1e-2):
-=======
     def __init__(self, model=None, config=None, eos_token_id=None, keep_embeddings=False):
->>>>>>> e91ffc57
         super().__init__()
         self.eos_token_id = eos_token_id
         
@@ -78,14 +64,9 @@
         # Initialize additional modules
         self.init_additional_modules(config)
         
-<<<<<<< HEAD
-        # Draft parameters
-        self.init_draft_parameters(max_depth=tree_depth, topk_len=topk_len, min_sample_prob=min_sample_prob, min_accept_prob=min_accept_prob)
-=======
         # set prefill function same as forward so torch.compile() forward will not execute on prefill phase)
         #! Not needed after torch version=2.7, where torch.compiler.set_stance("force_eager") is introduced
         self.prefill_forward = self.forward
->>>>>>> e91ffc57
         
     @classmethod
     def from_pretrained(
@@ -99,14 +80,6 @@
     ):
         # Remove the following arguments from model_kwargs, cause AutoModelForCausalLM does not accept them
         eos_token_id = model_kwargs.pop("eos_token_id", None)
-<<<<<<< HEAD
-        sampling_method = model_kwargs.pop("sampling_method", "greedy")
-        tree_depth = model_kwargs.pop("tree_depth", 6+1)
-        topk_len = model_kwargs.pop("topk_len", 5)
-        min_sample_prob = model_kwargs.pop("min_sample_prob", 1e-2)
-        min_accept_prob = model_kwargs.pop("min_accept_prob", 1e-2)
-=======
->>>>>>> e91ffc57
         
         # Load HuggingFace model if config is not provided
         if config is not None: 
@@ -120,22 +93,7 @@
                 torch_dtype=torch_dtype,
                 **model_kwargs
             )
-<<<<<<< HEAD
-            model = cls(
-                model=ssm, 
-                config=config, 
-                eos_token_id=eos_token_id, 
-                sampling_method=sampling_method, 
-                tree_depth=tree_depth,
-                topk_len=topk_len,
-                min_sample_prob=min_sample_prob,
-                min_accept_prob=min_accept_prob,
-                *model_args, 
-                **model_kwargs
-            ).to(dtype=torch_dtype)
-=======
             model = cls(ssm, config=config, eos_token_id=eos_token_id, *model_args, **model_kwargs).to(dtype=torch_dtype)
->>>>>>> e91ffc57
         
         # Convert the model to the desired dtype and return
         model.to(dtype=torch_dtype)
@@ -146,28 +104,7 @@
     
     def init_additional_modules(self, config):
         pass
-<<<<<<< HEAD
-
-    # def init_draft_parameters(self):
-    #     self.max_depth = 6 + 1
-    #     self.topk_len = 10
-    #     self.min_accept_prob = 1e-2 #! Not used
-    #     self.max_tokens = 64
-
-    def init_draft_parameters(self, 
-                              max_depth=6+1, 
-                              topk_len=10, 
-                              min_accept_prob=1e-2,
-                              min_sample_prob=1e-2,
-                              max_tokens=64):
-        self.max_depth = max_depth
-        self.topk_len = topk_len
-        self.min_accept_prob = min_accept_prob #! Not used
-        self.max_tokens = max_tokens
-
-=======
-        
->>>>>>> e91ffc57
+        
     def get_input_embeddings(self):
         # If the model has input embeddings, return it. Otherwise, return None
         if hasattr(self.model, "embed_tokens"):
@@ -230,11 +167,7 @@
         with nvtx.annotate("sampling_3"):
             # Perform top-k sampling
             topk_probs, topk_indices = torch.topk(
-<<<<<<< HEAD
-                flattened_probs, sample_k, dim=1, sorted=True#False#largest=True, sorted=True
-=======
                 flattened_probs, sample_k, dim=1, sorted=False
->>>>>>> e91ffc57
             )  # Both shape: [sample_k]
         
         with nvtx.annotate("sampling_4"):
@@ -274,22 +207,13 @@
     #         # 3) Flatten & final top-k
     #         flat_probs = global_probs.view(bsz, -1)
     #         top_probs, top_idx = torch.topk(flat_probs, sample_k, dim=1, sorted=False)
-<<<<<<< HEAD
-    #         parent_idx = top_idx // sample_k
-    #         child_idx  = top_idx % sample_k
-=======
     #         parent_idx = (top_idx // sample_k).long()
     #         child_idx  = (top_idx % sample_k).long()
->>>>>>> e91ffc57
 
     #     with nvtx.annotate("gather_ids"):
     #         # 4) Gather final token_ids
     #         rows = torch.arange(bsz, device=sampled_probs.device).unsqueeze(-1)
-<<<<<<< HEAD
-    #         token_ids = ptk_ids[rows, parent_idx, child_idx]
-=======
     #         token_ids = ptk_ids[rows, parent_idx, child_idx].long()
->>>>>>> e91ffc57
 
     #     # Decide on valid_flag (simplified here)
     #     valid_flag = True  # or use top_probs.max(dim=1) > sample_min_prob, etc.
@@ -388,79 +312,6 @@
         self.parent_indices_data = torch.cat(self.parent_indices_data, dim=0).unsqueeze(0)
         
         return (self.token_ids_data, self.child_probs_data, self.parent_indices_data)
-<<<<<<< HEAD
-
-
-class TreeMaskCache(nn.Module):
-    def __init__(self, prefix_len: int, sample_len: int, max_sample_depth: int, dtype: str, device: str, use_static_tree_cache: bool):
-        super().__init__()
-        self.prefix_len = prefix_len
-        self.sample_len = sample_len
-        self.max_sample_depth = max_sample_depth
-        self.max_cache_len = prefix_len + sample_len * max_sample_depth
-        self.dtype = dtype
-        self.device = device
-        self.use_static_tree_cache = use_static_tree_cache
-        
-        if self.use_static_tree_cache == False:
-            self.tree_mask_cache = torch.zeros(
-                [1, 1, self.sample_len, self.max_cache_len],
-                device=device,
-                dtype=torch.bool,
-            )
-            # print(f'self.tree_mask_cache.shape(false): {self.tree_mask_cache.shape}')
-        else:
-            self.tree_mask_cache = torch.zeros(
-                [1, 1, self.sample_len, 1024],
-                device=device,
-                dtype=torch.bool,
-            )
-            # print(f'self.tree_mask_cache.shape(true) : {self.tree_mask_cache.shape}')
-        if not is_torchdynamo_compiling():
-            # Mark the buffer's address as static for optimization purposes
-            torch._dynamo.mark_static_address(self.tree_mask_cache)
-        
-        # set the first prefix_len elements to True
-        self.tree_mask_cache[:, :, 0, :self.prefix_len] = True
-        
-        # set the current length to prefix_len
-        self.current_len = prefix_len
-
-        # create an eye block for later use
-        self.eye_block = torch.eye(self.sample_len, device=device, dtype=torch.bool)[None, None]
-        
-        
-    def update_tree_mask(self, parent_indices: torch.Tensor) -> torch.Tensor:
-        # print(f'self.tree_mask_cache.shape(0): {self.tree_mask_cache.shape}')
-        self.tree_mask_cache[..., :self.current_len] = self.tree_mask_cache[..., parent_indices[0], :self.current_len]
-        # print(f'self.tree_mask_cache.shape(1): {self.tree_mask_cache.shape}')
-        self.tree_mask_cache[..., self.current_len:self.current_len+self.sample_len] = self.eye_block
-        # print(f'self.tree_mask_cache.shape(2) : {self.tree_mask_cache.shape}')
-        self.current_len += self.sample_len
-
-        if self.use_static_tree_cache == False:
-            ret_tree_mask_cache = self.tree_mask_cache[..., :self.current_len]
-        else:
-            ret_tree_mask_cache = self.tree_mask_cache
-        return invert_mask(ret_tree_mask_cache, dtype=self.dtype)
-
-    
-class SSM_Classic(SSMBaseNEFT):
-    def forward(self, input_ids, *model_args, **kwargs):
-        # not using hidden_states
-        _ = kwargs.pop("hidden_states", None) #! Refactor this
-
-        logits = self.model(input_ids, *model_args, **kwargs).logits
-        return logits
-    @torch.no_grad()
-    @torch.compile(mode="max-autotune", fullgraph=True)
-    def run_compiled_ssm(self, token_ids, past_key_values, position_ids, attention_mask, cache_position):
-        logits = self.model(input_ids=token_ids, past_key_values=past_key_values, position_ids=position_ids, attention_mask=attention_mask, cache_position=cache_position).logits
-        return logits
-
-    @torch.no_grad()
-    def speculate(self, input_ids, past_key_values, embed_tokens, lm_head, use_static_tree_cache, *model_args, **kwargs):
-=======
 
 
 class TreeMaskCache:
@@ -526,29 +377,19 @@
     
     @torch.no_grad()
     def speculate(self, input_ids, past_key_values, max_cache_len=None, *model_args, **kwargs):
->>>>>>> e91ffc57
         # 1) Obtain necessary parameters
         device = input_ids.device
         dtype = self.model.lm_head.weight.dtype
         batch_size, org_input_len = input_ids.shape
-<<<<<<< HEAD
-        assert batch_size == 1, "Currently only handling batch_size=1 for simplicity"
-=======
         kv_len = past_key_values.get_seq_length()
         assert batch_size == 1, "Only support batch_size=1 for now."
->>>>>>> e91ffc57
         
         # 2) Create Tree used for target model inference later
         root_id = input_ids[0, -1]
         tree_data = TreeData(
             root_id,
-<<<<<<< HEAD
-            sample_len=self.topk_len,
-            max_sample_depth=self.max_depth,
-=======
             sample_len=self.draft_params.topk_len,
             max_sample_depth=self.draft_params.max_depth,
->>>>>>> e91ffc57
             dtype=dtype,
             device=device,
         )
@@ -556,35 +397,6 @@
         # 3) Initialize tree mask cache for draft model inference
         tree_mask_cache = TreeMaskCache(
             prefix_len=org_input_len,
-<<<<<<< HEAD
-            sample_len=self.topk_len,
-            max_sample_depth=self.max_depth,
-            dtype=dtype,
-            device=device,
-            use_static_tree_cache=use_static_tree_cache,
-        )
-        # print(f'tree_mask_cache: {tree_mask_cache.tree_mask_cache.shape}')
-
-        # 4) Initialize parent probabilities & position ids
-        parent_probs = torch.tensor([[1.0]], device=device, dtype=dtype)
-        position_ids = torch.full((batch_size, self.topk_len), org_input_len, device=device, dtype=torch.long)
-        cur_length = org_input_len
-
-        # 5) First forward pass
-        with nvtx.annotate("first forward", color="red"):
-            kv_len = past_key_values.get_seq_length()
-            logits = self(
-                input_ids[:, kv_len:],
-                past_key_values=past_key_values,
-            )[:, -1:] # keep only the last hidden state
-
-        with nvtx.annotate("softmax"):
-            sampled_probs = torch.softmax(logits, dim=-1)
-        
-        # 6) Main loop
-        for depth_i in range(1, self.max_depth):
-            # print(f'depth_i: {depth_i}')
-=======
             sample_len=self.draft_params.topk_len,
             max_cache_len=max_cache_len,
             dtype=dtype,
@@ -616,7 +428,6 @@
         
         # 6) Main loop
         for depth_i in range(self.draft_params.max_depth):
->>>>>>> e91ffc57
             # --------------------------------------
             # A. Compute token distribution & Sample
             # --------------------------------------
@@ -624,88 +435,6 @@
                 token_ids, child_probs, parent_indices, valid_flag = self.topk_sampling(
                     sampled_probs,
                     parent_probs,
-<<<<<<< HEAD
-                    self.topk_len, 
-                    self.min_accept_prob
-                )
-                parent_probs = child_probs
-            
-            # --------------------------------------
-            # B. Early stop if all probs are below min_accept_prob (currently not used, introduces syncing stalls)
-            # --------------------------------------
-            # with nvtx.annotate("early stop"):
-            #     # if depth_i > 3:
-            #     valid_flag = sampled_probs.max() > self.min_sample_prob
-            #     if not valid_flag:
-            #         print(f"Early stop at depth {depth_i}/{self.max_depth}")
-            #         break
-            
-            # --------------------------------------
-            # C. Add new nodes to the CPU tree
-            # --------------------------------------
-            with nvtx.annotate("add nodes", color="green"):
-                tree_data.update(token_ids, child_probs, parent_indices)
-
-            with nvtx.annotate("cache position"):
-                # print(f'past_seen_tokens: {cur_length}')
-                cache_position = torch.arange(
-                    cur_length, cur_length + self.topk_len, device=0
-                )
-                cur_length+=self.topk_len
-
-                # past_seen_tokens = past_key_values.get_seq_length()
-                # print(f'past_seen_tokens: {past_seen_tokens}')
-                # cache_position = torch.arange(
-                #     past_seen_tokens, past_seen_tokens + 16, device=0
-                # )
-
-            with nvtx.annotate("position"):
-                position_ids += 1
-                # print(f'position_ids: {position_ids}')
-
-            with nvtx.annotate("tree mask"):
-                tree_attention_mask = tree_mask_cache.update_tree_mask(parent_indices)
-                # print(f'tree_attention_mask(debug): {tree_attention_mask.shape}')
-            
-
-
-            with nvtx.annotate("forward", color="red"):
-
-                if use_static_tree_cache == False:
-                    logits = self(
-                        token_ids,
-                        past_key_values=past_key_values,
-                        position_ids=position_ids,
-                        attention_mask=tree_attention_mask,
-                        *model_args,
-                        **kwargs
-                    )
-                else:
-                    logits = self.run_compiled_ssm(
-                        token_ids,
-                        past_key_values=past_key_values,
-                        position_ids=position_ids,
-                        attention_mask=tree_attention_mask,
-                        cache_position=cache_position,
-                    )
-
-            with nvtx.annotate("softmax"):
-                sampled_probs = torch.softmax(logits, dim=-1)
-        
-        # Discard new calcs in KV cache after original input length
-        with nvtx.annotate("crop kv"):
-            past_key_values.crop(org_input_len)
-
-        # Obtain the final tree
-        tree = Tree(root_id, dtype)
-        tree.add_nodes(*tree_data.get_data())
-        
-        # Prune to top-n
-        tree.prune_to_top_n(self.max_tokens)
-        
-        return tree
-
-=======
                     self.draft_params.topk_len, 
                     self.draft_params.min_accept_prob
                 )
@@ -762,7 +491,6 @@
                 tree.prune_to_top_n(self.draft_params.max_verify_tokens)
         
         return tree
->>>>>>> e91ffc57
 
 # torch.set_float32_matmul_precision('high')
 
@@ -779,11 +507,6 @@
         if lm_head is not None:
             self.lm_head = lm_head
     
-<<<<<<< HEAD
-    @torch.no_grad()
-    def speculate(self, input_ids, hidden_states, past_key_values, embed_tokens, lm_head, *model_args, **kwargs):
-        # 1-1) Obtain necessary parameters
-=======
     def forward(self, input_ids, hidden_states, num_logits_to_keep=0, with_softmax=False, *model_args, **kwargs):
         inputs_embeds = self.embed_tokens(input_ids)
         hidden_states = self.fusion(hidden_states, inputs_embeds)
@@ -800,36 +523,21 @@
         input_ids = input_ids[:, 1:]
         
         # 1-2) Obtain necessary parameters
->>>>>>> e91ffc57
         device = input_ids.device
         if hasattr(self.model, "lm_head"):
             dtype = self.model.lm_head.weight.dtype
         else:
-<<<<<<< HEAD
-            dtype = lm_head.weight.dtype
-        
-        # 1-2) Remove the first token from input_ids (shift by 1)
-        input_ids = input_ids[:, 1:]
-        batch_size, org_input_len = input_ids.shape
-        assert batch_size == 1, "Currently only handling batch_size=1 for simplicity"
-=======
             dtype = self.lm_head.weight.dtype
         batch_size, org_input_len = input_ids.shape
         kv_len = past_key_values.get_seq_length()
         assert batch_size == 1, "Only support batch_size=1 for now."
->>>>>>> e91ffc57
         
         # 2) Create Tree used for target model inference later
         root_id = input_ids[0, -1]
         tree_data = TreeData(
             root_id,
-<<<<<<< HEAD
-            sample_len=self.topk_len,
-            max_sample_depth=self.max_depth,
-=======
             sample_len=self.draft_params.topk_len,
             max_sample_depth=self.draft_params.max_depth,
->>>>>>> e91ffc57
             dtype=dtype,
             device=device,
         )
@@ -838,336 +546,6 @@
         with nvtx.annotate("init tree mask cache"):
             tree_mask_cache = TreeMaskCache(
                 prefix_len=org_input_len,
-<<<<<<< HEAD
-                sample_len=self.topk_len,
-                max_sample_depth=self.max_depth,
-                dtype=dtype,
-                device=device,
-            )
-
-        # 4) Initialize parent probabilities & position ids
-        with nvtx.annotate("init parent_probs & position_ids"):
-            parent_probs = torch.ones((1, 1), device=device, dtype=dtype)
-            position_ids = torch.full((batch_size, self.topk_len), org_input_len, device=device, dtype=torch.long)
-
-        # 5) First forward pass
-        with nvtx.annotate("first forward", color="red"):
-            kv_len = past_key_values.get_seq_length()
-            hidden_states = self(
-                input_ids[:, kv_len:],
-                hidden_states=hidden_states,
-                embed_tokens=embed_tokens,
-                past_key_values=past_key_values,
-            )[:, -1:] # keep only the last hidden state
-
-        with nvtx.annotate("softmax"):
-            sampled_probs = torch.softmax(lm_head(hidden_states), dim=-1)
-        
-        # 6) Main loop
-        for depth_i in range(1, self.max_depth):
-            # --------------------------------------
-            # A. Compute token distribution & Sample
-            # --------------------------------------
-            with nvtx.annotate("sample nodes", color="green"):
-                token_ids, child_probs, parent_indices, valid_flag = self.topk_sampling(
-                    sampled_probs,
-                    parent_probs,
-                    self.topk_len, 
-                    self.min_accept_prob
-                )
-                parent_probs = child_probs
-            
-            # with nvtx.annotate("early stop"):
-            #     # if depth_i > 3:
-            #     valid_flag = sampled_probs.max() > self.min_sample_prob
-            #     if not valid_flag:
-            #         print(f"Early stop at depth {depth_i}/{self.max_depth}")
-            #         break
-            
-            # --------------------------------------
-            # B. Add new nodes to the CPU tree
-            # --------------------------------------
-            with nvtx.annotate("add nodes", color="green"):
-                tree_data.update(token_ids, child_probs, parent_indices)
-                
-            with nvtx.annotate("filter"):
-                # Expand parent_indices to match hidden_states along the last dimension
-                parent_indices_expanded = parent_indices.unsqueeze(-1).expand(-1, -1, hidden_states.size(-1))
-                hidden_states = torch.gather(hidden_states, dim=1, index=parent_indices_expanded)
-
-            with nvtx.annotate("position"):
-                position_ids += 1
-            
-            with nvtx.annotate("tree mask"):
-                tree_attention_mask = tree_mask_cache.update_tree_mask(parent_indices)
-            
-            with nvtx.annotate("forward", color="red"):
-                hidden_states = self(
-                    token_ids,
-                    hidden_states=hidden_states,
-                    embed_tokens=embed_tokens,
-                    past_key_values=past_key_values,
-                    position_ids=position_ids,
-                    attention_mask=tree_attention_mask,
-                    *model_args,
-                    **kwargs
-                )
-
-            with nvtx.annotate("softmax"):
-                sampled_probs = torch.softmax(lm_head(hidden_states), dim=-1)
-        
-        # Discard new calcs in KV cache after original input length
-        with nvtx.annotate("crop kv"):
-            past_key_values.crop(org_input_len)
-
-        # Obtain the final tree
-        tree = Tree(root_id, dtype)
-        tree.add_nodes(*tree_data.get_data())
-        
-        # Prune to top-n
-        tree.prune_to_top_n(self.max_tokens)
-        
-    def forward(self, input_ids, hidden_states, embed_tokens=None, return_logits=False, *model_args, **kwargs):
-        # convert input_ids to custom vocab
-        self.id_llm_to_ssm = self.id_llm_to_ssm.to(hidden_states.device)
-        input_ids = self.id_llm_to_ssm[input_ids]
-        
-        inputs_embeds = self.model.embed_tokens(input_ids).to(hidden_states.dtype)
-        hidden_states = inputs_embeds + self.extract(hidden_states) 
-        hidden_states = self.model(inputs_embeds=hidden_states, *model_args, **kwargs)[0]
-        
-        if not return_logits:
-            return hidden_states
-        else:
-            return self.lm_head(hidden_states), hidden_states
-
-class SSM_SQ(SSMBase):
-    def __init__(self, ssm, config, eos_token_id=None, torch_dtype=torch.float16, sampling_method="greedy", *model_args, **model_kwargs):
-        super().__init__(ssm, config, eos_token_id, sampling_method, *model_args, **model_kwargs)
-
-        self.budget = 64
-        self.depth = 12
-        self.topk_len = 16
-
-    @classmethod
-    def from_pretrained(
-        cls, 
-        pretrained_model_name_or_path,
-        *model_args,
-        config=None,
-        torch_dtype=torch.float16,
-        **model_kwargs
-    ):
-        ssm = AutoModelForCausalLM.from_pretrained(pretrained_model_name_or_path, torch_dtype=torch_dtype)
-        model = cls(ssm, config, torch_dtype=torch_dtype, *model_args, **model_kwargs)
-        return model
-
-    def load_spectree_arch(self, spectree_arch:list[int]):
-        self.spectree_arch = spectree_arch
-
-    @torch.no_grad()
-    def _sample_probs(
-        self,
-        logits: torch.FloatTensor,
-        logits_warper,
-        do_sample: bool,
-        T=1.0,
-    ):
-        if do_sample:
-            batch, seq_len, vocab_size = logits.shape
-            
-            logits = logits.view(-1, vocab_size)
-            next_token_scores = logits_warper(None, logits)
-            probs = torch.softmax(next_token_scores/T, dim=-1)
-            return probs.view(batch, seq_len, vocab_size) # preserve shape
-        
-        else:
-            return torch.softmax(logits/T, dim=-1)    
-
-    @torch.no_grad()
-    def _update_tree_attention_data(self, depth, nodes, tree_mask, position_offset, device="cuda:0"):
-        indices = torch.tensor([node.ind for node in nodes])
-        input_ids = torch.tensor([node.id for node in nodes], device=device)[None]
-        
-        position_ids = torch.zeros(len(nodes), device=device)[None] + (position_offset + depth)
-        
-        # Generating tree masks for the new nodes, don't have to consider the old nodes
-        tree_mask = tree_mask[:, :, indices]
-        tree_mask = torch.concat((tree_mask, torch.eye(len(nodes), device=device, dtype=torch.bool)[None, None]), dim=3)
-
-        return input_ids, position_ids, tree_mask
-
-    @torch.no_grad()
-    def forward(self, input_ids, past_key_values, attention_mask=None, position_ids=None):
-        outputs = self.model(
-            input_ids, 
-            past_key_values=past_key_values, 
-            attention_mask=attention_mask, 
-            position_ids=position_ids,
-        )
-
-        return outputs
-
-    @torch.no_grad()
-    def speculate(self, input_ids, past_key_values):
-        """This method is used to draf/guess the next tokens that the LLM may generate.
-
-        Args:
-            inputs (list): A list of two tensors: hidden_states and input_ids.
-            past_key_values (Cache): Cache object to store the past key-values generated by the model.
-
-        Returns:
-            Node: The root node of the generated draft token tree.
-        """       
-
-        device = self.model.device
-        dtype = self.model.dtype
-        input_ids = input_ids.to(device)
-
-        # take out last token as sample_token
-        sample_token = input_ids[:, -1:]
-
-        # keep original length of input_ids
-        org_input_len = input_ids.shape[1] # offset of position_id
-
-        # initialize tree_mask and tree
-        tree_mask = torch.ones([1, 1, 1, org_input_len], device=device, dtype=torch.bool)
-        root = Node(str(sample_token[0][0].item()), id=sample_token[0][0].item(), prob=1, global_prob=1, ind=-1)
-
-        depth = 1
-        prev_nodes = [root]
-        while depth < self.depth:
-            # * Decode previous nodes
-            if depth == 1:
-                kv_len = past_key_values.get_seq_length()
-                outputs = self(
-                    input_ids[:, kv_len:],
-                    past_key_values=past_key_values,
-                )
-            else:
-                # TODO: update_tree_attention
-                input_ids, position_ids, tree_mask = self._update_tree_attention_data(depth, prev_nodes, tree_mask, org_input_len, device=device)
-                outputs = self(
-                    input_ids,
-                    past_key_values=past_key_values,
-                    position_ids=position_ids,
-                    attention_mask=invert_mask(tree_mask, dtype=dtype),
-                )
-        
-            # * Get probabilities of each token
-            sampled_probs = torch.softmax(outputs.logits, dim=-1)
-        
-            if sampled_probs.dim() == 3:
-                sampled_probs = sampled_probs.squeeze(0)
-
-            del outputs
-
-            if depth == 1:
-                sampled_probs = sampled_probs[-1:, :]
-                
-            # * Sample / Select the next nodes
-            # next_nodes = self.sample_nodes(sampled_probs, prev_nodes, num_samples=self.topk_len, step=depth)
-
-            n, vocab_dim = sampled_probs.shape
-            # print(f'depth: {depth}')
-            # print(f'child num should be: {len(self.spectree_arch[depth-1])}')
-            # print(f'n: {n}')
-
-            last_node_id = int(prev_nodes[-1].name)
-            next_nodes = []
-            for prev_ind, child_node_num in enumerate(self.spectree_arch[depth-1]):
-                if prev_ind >= n:
-                    break
-                prev_node = prev_nodes[prev_ind]
-                prev_node.sample_probs = sampled_probs[prev_ind]
-                prev_node.verify_method = "greedy"
-                
-                topk_values, topk_indices = torch.topk(sampled_probs[prev_ind], child_node_num)
-
-                for child_idx in range(child_node_num):
-                    global_prob = topk_values[child_idx]
-                    prob = global_prob / prev_node.global_prob
-                    last_node_id += 1
-                    new_node = Node(str(last_node_id), id=topk_indices[child_idx].item(), prob=prob, global_prob=global_prob, ind=prev_ind)
-                    next_nodes.append(new_node)
-
-            # root.show()
-
-            # * depth increment
-            depth += 1
-
-            # * Append nodes to their parent nopdes
-            for node in next_nodes:
-                prev_nodes[node.ind].append(node)
-
-            # * Get the nodes as input for next iteration
-            next_nodes = [node for node in next_nodes if node.id != self.eos_token_id] # don't sample nodes after eos_token_id
-            prev_nodes = next_nodes
-
-            # TODO: Break if total_global_prob < threahold, where it does not benefit to continue
-            if len(next_nodes) == 0:
-                break
-
-        #* Crop the tree to the max_candidate_tokens
-        past_key_values.crop(org_input_len)
-
-        # print(f' --------------- Tree Info ---------------')
-
-        # def count_nodes(node):
-        #     return 1 + sum(count_nodes(child) for child in node.children)
-
-        # # Get the size of the tree
-        # tree_size = count_nodes(root)
-        # print(f"Tree Size: {tree_size}")
-
-        # def calculate_depth(node):
-        #     if not node.children:
-        #         return 1
-        #     return 1 + max(calculate_depth(child) for child in node.children)
-
-        # # Get the depth of the tree
-        # tree_depth = calculate_depth(root)
-        # print(f"Tree Depth: {tree_depth}")
-
-        return root
-
-from .lib.utils.unsafe_import import model_from_hf_path
-class SSM_QTIP(SSM_Classic):
-    @classmethod
-    def from_pretrained(
-        cls, 
-        pretrained_model_name_or_path,
-        *model_args,
-        config = None,
-        torch_dtype=torch.float32,
-        **model_kwargs
-    ):
-        # Remove the following arguments from model_kwargs, cause AutoModelForCausalLM does not accept them
-        eos_token_id = model_kwargs.pop("eos_token_id", None)
-        sampling_method = model_kwargs.pop("sampling_method", "greedy")
-        tree_depth = model_kwargs.pop("tree_depth", 11+1)
-        topk_len = model_kwargs.pop("topk_len", 5)
-        min_sample_prob = model_kwargs.pop("min_sample_prob", 1e-2)
-        min_accept_prob = model_kwargs.pop("min_accept_prob", 1e-2)
-        
-        ssm, model_str = model_from_hf_path(pretrained_model_name_or_path, )
-        model = cls(
-            model=ssm, 
-            config=config, 
-            eos_token_id=eos_token_id, 
-            sampling_method=sampling_method, 
-            tree_depth=tree_depth,
-            topk_len=topk_len,
-            min_sample_prob=min_sample_prob,
-            min_accept_prob=min_accept_prob,
-            *model_args, 
-            **model_kwargs
-        )
-        
-        # Convert the model to the desired dtype and return
-        model
-        return model
-=======
                 sample_len=self.draft_params.topk_len,
                 max_cache_len=max_cache_len,
                 dtype=dtype,
@@ -1269,4 +647,22 @@
                 tree.prune_to_top_n(self.draft_params.max_verify_tokens)
         
         return tree
->>>>>>> e91ffc57
+
+from .lib.utils.unsafe_import import model_from_hf_path
+class SSM_QTIP(SSM_Classic):
+    @classmethod
+    def from_pretrained(
+        cls, 
+        pretrained_model_name_or_path,
+        *model_args,
+        config = None,
+        torch_dtype=torch.float32,
+        **model_kwargs
+    ):
+        # Remove the following arguments from model_kwargs, cause AutoModelForCausalLM does not accept them
+        eos_token_id = model_kwargs.pop("eos_token_id", None)
+        
+        ssm, model_str = model_from_hf_path(pretrained_model_name_or_path, )
+        model = cls(ssm, config=config, eos_token_id=eos_token_id, *model_args, **model_kwargs)
+        
+        return model