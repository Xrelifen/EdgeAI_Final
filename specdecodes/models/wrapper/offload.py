--- conflicted
+++ resolved
@@ -218,7 +218,6 @@
             #         buffer_data = getattr(parent_module, buffer_name)
             #         delattr(parent_module, buffer_name)  # Remove it from the module
 
-<<<<<<< HEAD
             #         # Register it as a parameter
             #         parent_module.register_parameter(buffer_name, nn.Parameter(buffer_data, requires_grad=False))
 
@@ -229,17 +228,6 @@
                 low_cpu_mem_usage=True, 
                 torch_dtype=torch.float16
             )
-=======
-        self.llm = AutoModelForCausalLM.from_pretrained(
-            llm_path, 
-            device_map="cpu", 
-            low_cpu_mem_usage=True, 
-            torch_dtype=torch.float16
-        )
-        # print(self.llm)
-
-        llm_config = AutoConfig.from_pretrained(llm_path)
->>>>>>> 25e4cd8f
 
         estimated_mem = torch.cuda.memory_allocated(device)
         logging.info(f"Init Allocated Memory = {estimated_mem / (1024 ** 3)} GB")
@@ -275,10 +263,6 @@
 
         # TODO: Check the memory usage to check how much layers to be offloaded
         for i in range(len(self.llm.model.layers)):
-<<<<<<< HEAD
-            # if estimated_mem <= memory_limit - 2 * decoder_layer_mem - 0.5:
-=======
->>>>>>> 25e4cd8f
             if estimated_mem <= memory_limit - decoder_layer_mem:
                 estimated_mem += decoder_layer_mem
                 device_map[f"model.layers.{i}"] = device
@@ -297,6 +281,7 @@
                 buffer.data = buffer.data.cpu().pin_memory(device)
         estimated_mem = torch.cuda.memory_allocated(device)
         logging.info(f"Before dispatch model = {estimated_mem / (1024 ** 3)} GB")
+        
         # TODO: prefetch next layer
         if 'autoawq' in llm_path:
             offload_buffers = ["qweight", "qzeros", "scales"]
