import json
import logging
import os
import time
import torch
from transformers.generation.logits_process import LogitsProcessorList
from transformers.generation.stopping_criteria import StoppingCriteria
import prettytable as pt
from .base import WrapperBase
from ..utils.utils import DraftParams, invert_mask

import nvtx

class SDWrapper(WrapperBase):
    def __init__(self, draft_params: DraftParams = None, *model_args, **kwargs):
        super().__init__(*model_args, **kwargs)
        self.draft_params = DraftParams() if draft_params is None else draft_params
    
    def set_ssm(self, ssm):
        self.ssm = ssm
        self.ssm.draft_params = self.draft_params
    
    def _speculate(self, input_ids, hidden_states, past_key_values):
        return self.ssm.speculate(
            input_ids,
            hidden_states=hidden_states,
            past_key_values=past_key_values,
        )
        
    def _init_tree_mask(self, max_verify_tokens, max_cache_len=None, device='cpu'):
        if not hasattr(self, 'tree_mask_update_method'):
            self.tree_mask_update_method = 'static' if max_cache_len is not None else 'dynamic'
            logging.debug(f"'max_cache_len' is {'set, uses static' if max_cache_len else 'not set, uses dynamic'} tree_mask.")
    
        self.tree_mask = (
            torch.zeros((1, 1, max_verify_tokens, max_cache_len), device=device, dtype=torch.bool)
            if max_cache_len is not None else None
        )
            
        return self.tree_mask
        
    def _update_tree_mask(self, tree_mask_partial):
        if self.tree_mask_update_method == 'static':
            self.tree_mask[:, :, :, :tree_mask_partial.shape[3]] = tree_mask_partial
        else:
            self.tree_mask = tree_mask_partial
        
        return self.tree_mask
            
            

    def _tree_decoding(self, tree, past_key_values, position_offset, cache_position, device):
        # Preparing llm's tree decoding data, also updates each node's index (node.ind).
        with nvtx.annotate("create attn mask"):
            node_data = tree.get_node_data()
            tree_input_ids = node_data['token_ids']
            tree_position_ids = node_data['depths'] + position_offset
            tree_mask_partial = tree.create_attention_mask(position_offset)
        
        # Move to device
        with nvtx.annotate("mask to GPU"):
            tree_input_ids = tree_input_ids.to(device, non_blocking=True)
            tree_position_ids = tree_position_ids.to(device, non_blocking=True)
            tree_mask_partial = tree_mask_partial.to(device)
            torch.cuda.synchronize()
        
        # Assing to tree mask
        with nvtx.annotate("update mask"):
            tree_mask = self._update_tree_mask(tree_mask_partial)
            tree_mask = invert_mask(tree_mask, dtype=self.llm.model.dtype)
        
        # llm forward
        #TODO: Remove unnecessary squeeze(0) and unsqueeze(0) operations
        with nvtx.annotate("llm forward", color="red"):
            outputs = self.llm(
                tree_input_ids.unsqueeze(0),
                past_key_values=past_key_values,
                attention_mask=tree_mask,
                position_ids=tree_position_ids.unsqueeze(0),
                output_hidden_states=True,
                cache_position=cache_position
            )
        return outputs
    
    def _verify_step(self, p, q, token_ids, do_sample):
        sampled_token_id = p.argmax() if not do_sample else p.multinomial(1).squeeze(-1)
        if torch.any(sampled_token_id == token_ids):
            return sampled_token_id, None
        
        denom = 1.0 - p[token_ids].sum()
        p.div_(denom) if denom >= 1e-9 else p.zero_() # numerical stability
        p[token_ids].zero_()
        return None, p

    def _verify(self, tree, logits, logits_processor, do_sample):
        def sample_token_method(logits, return_probs=False):
            return self._sample_token(logits, logits_processor, do_sample=do_sample, return_probs=return_probs)
        
        # Obtain LLM sample logits
        global_p = sample_token_method(logits, return_probs=True).squeeze(0).to(device='cpu', non_blocking=True) # remove batch dim
        
        # Initialize variables
        sampled_tokens = torch.tensor([], dtype=torch.long, device='cpu')
        hidden_indices = torch.tensor([], dtype=torch.long, device='cpu')
        total_len = 0
        accept_len = 0
        
        # Iterate through draft tree, verify each node
        node_data = tree.get_node_data()
        token_ids = node_data['token_ids']
        token_probs = node_data['cumulative_probabilities']
        
        cur_ind = torch.tensor([0], dtype=torch.long, device='cpu')
        children_inds = tree.get_children_indices(cur_ind)
        children_token_ids = token_ids[children_inds]
        
        torch.cuda.synchronize() # synchronize before starting the loop
        while children_inds.size(0) > 0:
            total_len += 1
            #TODO: Remove unnecessary squeeze(0) and unsqueeze(0) operations
            accept_token_id, new_p = self._verify_step(global_p[cur_ind].squeeze(0), token_probs[cur_ind].squeeze(0), children_token_ids, do_sample)
                    
            # Accept token if it is in the children
            if accept_token_id is not None:
                accept_len += 1
                sampled_tokens = torch.cat([sampled_tokens, accept_token_id[None]])
                hidden_indices = torch.cat([hidden_indices, cur_ind])
                if accept_token_id == self.ssm.eos_token_id:
                    break
                
                cur_ind = children_inds[children_token_ids == accept_token_id]
                children_inds = tree.get_children_indices(cur_ind)
                children_token_ids = token_ids[children_inds]
            
            # Reject token, update global_p and break
            else:
                global_p[cur_ind] = new_p
                break
        
        # Generate bonus token, don't generate if eos token is the last token
        if sampled_tokens.size(0) == 0 or sampled_tokens[-1] != self.ssm.eos_token_id:
            #TODO: Remove unnecessary shape modification operations
            if not do_sample:
                bonus_token = global_p[cur_ind].argmax()[None]
            else:
                bonus_token = global_p[cur_ind].multinomial(num_samples=1).squeeze(-1)

            sampled_tokens = torch.cat([sampled_tokens, bonus_token])
            hidden_indices = torch.cat([hidden_indices, cur_ind])
        
        return sampled_tokens[None], hidden_indices, (total_len, accept_len)

    def _generate(
        self,
        input_ids: torch.LongTensor,
        stopping_criteria: StoppingCriteria,
<<<<<<< HEAD
        logits_warper: LogitsWarper,
        do_sample: bool
=======
        logits_processor: LogitsProcessorList,
        do_sample: bool,
        **model_kwargs,
>>>>>>> 8eef5735
    ):
        """
        Generate sequence of tokens with speculative decoding.

        This method consists of two main stages: prefill and decode.

        Prefill Stage:
        - Perform the model's initial forward pass.
        - Sample a token and append it to the input_ids.

        Decode Stage (with speculative decoding):
        - Iterate through the following steps:
            1. Perform SSM speculative sampling, returns sampled tokens in tree form.
            2. Decode the sampled tokens in parallel with the language model (LLM), generating probabilities for each token.
            3. Verify the sampled tokens by accepting or rejecting them, corresponding to the probabilities.
            4. Update the key-value cache, input_ids, and hidden_states accordingly.

        Args:
            input_ids (torch.LongTensor): The input token IDs. 
            stopping_criteria (StoppingCriteria): The criteria to stop the generation.
            logits_processor (LogitsProcessor): The processor to modify the logits.
            do_sample (bool): Whether to sample tokens during generation. If False, the generation will be deterministic.

        Returns:
            input_ids (torch.LongTensor): The generated token IDs.
        """
        assert self.llm is not None, "LLM model must be provided"
        assert self.ssm is not None, "SSM model must be provided"
        assert self.tokenizer is not None, "Tokenizer must be provided"

        # * clone input_ids 
        input_ids = input_ids.clone()
        batch_size, org_input_len = input_ids.shape
        assert batch_size == 1, "Only support batch_size=1 for now."

        # * prepare kv-cache
        # Raise error if max_length not set while using static cache
        if stopping_criteria.max_length is None:
            if self.cache_implementation == "static":
                raise ValueError(
                    "max_length is not set. Only 'dynamic' kv-cache is supported when max_length is unspecified."
                )
            
        if model_kwargs.get("past_key_values") is not None and model_kwargs.get("ssm_past_key_values") is not None:
            past_key_values = model_kwargs["past_key_values"]
            max_cache_len = getattr(past_key_values, "max_cache_len", None)
            
            ssm_past_key_values = model_kwargs["ssm_past_key_values"]
        else:
            raise ValueError("past_key_values and ssm_past_key_values should both be provided")
        
        
        self._init_tree_mask(self.draft_params.max_verify_tokens, max_cache_len, device=input_ids.device)
        cache_position = torch.arange(org_input_len, dtype=torch.long, device=input_ids.device)

        # * prefill stage
        with nvtx.annotate("prefill", color="orange"):
            outputs = self.llm.prefill_forward(
                input_ids,
                past_key_values=past_key_values, 
                output_hidden_states=True, 
                cache_position=cache_position,
                num_logits_to_keep=1,
            )
            next_token_logits = outputs.logits
            hidden_states = outputs.hidden_states[-1]
            del outputs

        with nvtx.annotate("sample tokens"):
            sampled_tokens = self._sample_token(next_token_logits, logits_processor, do_sample)

        with nvtx.annotate("update data"):
            input_ids = torch.cat([input_ids, sampled_tokens], dim=-1)
            cache_position = torch.arange(org_input_len, org_input_len+self.draft_params.max_verify_tokens, dtype=torch.long, device=input_ids.device)

        with nvtx.annotate("decoding"):
            finished = False
            while not finished:
                # * speculate
                with nvtx.annotate("speculate", color="cyan"):
                    tree = self._speculate(input_ids, hidden_states, ssm_past_key_values)

                # * tree decoding
                with nvtx.annotate("tree_decoding", color="orange"):
                    prev_kv_len = past_key_values.get_seq_length()
                    outputs = self._tree_decoding(tree, past_key_values, position_offset=input_ids.shape[1]-1, cache_position=cache_position, device=hidden_states.device)
                    next_token_logits = outputs.logits
                    hidden_states = outputs.hidden_states[-1]
                    del outputs

                # * verify
                with nvtx.annotate("verify"):
                    sampled_tokens, hidden_indices, _ = self._verify(
                                                        tree, next_token_logits, 
                                                        logits_processor,
                                                        do_sample
                                                    )
                    
                    sampled_tokens = sampled_tokens.to(input_ids.device, non_blocking=True)
                    hidden_indices = hidden_indices.to(hidden_states.device, non_blocking=True)
                
                with nvtx.annotate("reorder kv"):
                    past_key_values.reorder_cache_with_offset(hidden_indices, offset=prev_kv_len, new_chunk_len=self.draft_params.max_verify_tokens, dim=2)

                # * update input_ids, hidden_states, and cache_position
                with nvtx.annotate("update data"):
                    input_ids = torch.cat([input_ids, sampled_tokens], dim=-1)
                    hidden_states = hidden_states[:, hidden_indices].clone()
                    cache_position += sampled_tokens.shape[1]
                
                # * check stopping criteria
                with nvtx.annotate("stopping criteria"):
                    finished = stopping_criteria(input_ids, None).item()
                
        return input_ids
    

class ProfileSDWrapper(SDWrapper):
    def __init__(self, out_dir="specdecodes/experiments/profile_data", prefix="sd", *model_args, **kwargs):
        super().__init__(*model_args, **kwargs)
        self.out_dir = out_dir
        self.prefix = prefix
        
        self.profile_data = {}
        self.sampled_count = 1 # assume first token is sampled (prefill stage)
        self.iter_count = 1 # assume first step is done (prefill stage)
        
        self.exp_log = {}
        self.draft_events = []
        self.target_events = []
        self.verify_events = []
        
        self.disable_logging = False
        
    def _speculate(self, *model_args, **kwargs):
        if self.disable_logging:
            return super()._speculate(*model_args, **kwargs)
        
        start_event = torch.cuda.Event(enable_timing=True)
        end_event = torch.cuda.Event(enable_timing=True)
        
        start_event.record()
        root = super()._speculate(*model_args, **kwargs)
        end_event.record()
        
        self.draft_events.append((start_event, end_event))
        return root
    
    def _tree_decoding(self, *model_args, **kwargs):
        if self.disable_logging:
            return super()._tree_decoding(*model_args, **kwargs)
        
        start_event = torch.cuda.Event(enable_timing=True)
        end_event = torch.cuda.Event(enable_timing=True)
        
        start_event.record()
        outputs = super()._tree_decoding(*model_args, **kwargs)
        end_event.record()
        
        self.target_events.append((start_event, end_event))
        return outputs
    
    def _verify(self, tree, *model_args, **kwargs):
        if self.disable_logging:
            return super()._verify(tree, *model_args, **kwargs)
        
        start_event = torch.cuda.Event(enable_timing=True)
        end_event = torch.cuda.Event(enable_timing=True)
        
        start_event.record()
        sampled_tokens, hidden_indices, (total_len, accept_len) = super()._verify(tree, *model_args, **kwargs)
        end_event.record()
        
        self.verify_events.append((start_event, end_event))
        
        # tokenize id to text for visualization
        # nodes = list(preorder_iter(root))
        # for node in nodes:
        #     node.id = self.tokenizer.decode(torch.tensor([node.id]), clean_up_tokenization_spaces=False)
        
        # profile data
        # json_graph = tree_to_nested_dict(root, name_key="name", attr_dict={"id": "id", "prob": "prob", "global_prob": "global_prob"})
        # sampled_tokens_list = sampled_tokens.squeeze(0).tolist()
        # self.profile_data[self.iter_count] = {}
        # self.profile_data[self.iter_count]["draft_tree"] = json_graph
        # self.profile_data[self.iter_count]["sampled_tokens"] = sampled_tokens_list
        
        # create profile data if not exist
        self.profile_data['iter'] = self.profile_data.get('iter', [])
        self.profile_data['total_len'] = self.profile_data.get('total_len', [])
        self.profile_data['accept_len'] = self.profile_data.get('accept_len', [])
            
        sampled_tokens_list = sampled_tokens.squeeze(0).tolist()
        self.profile_data['iter'].append(sampled_tokens_list)
        self.profile_data['total_len'].append(total_len)
        self.profile_data['accept_len'].append(accept_len)
        # logging
        logging.debug(
            f"Total: {tree.size()},"\
            f"\tPredicted ({accept_len}/{total_len}): {self.tokenizer.batch_decode(sampled_tokens.squeeze(0), clean_up_tokenization_spaces=False)}"
        )
        
        # update stats
        self.sampled_count += len(sampled_tokens[0])
        self.iter_count += 1
        
        return sampled_tokens, hidden_indices, (total_len, accept_len)
    
    def compute_average_times(self):
        """
        Synchronize once at the end, then compute average
        draft and target times from the recorded CUDA events.
        """
        # Ensure all CUDA kernels are done
        torch.cuda.synchronize()

        # Compute total time for draft iterations
        draft_time_total_ms = 0.0
        for (start_event, end_event) in self.draft_events:
            draft_time_total_ms += start_event.elapsed_time(end_event)  # returns time in ms

        # Compute total time for target iterations
        target_time_total_ms = 0.0
        for (start_event, end_event) in self.target_events:
            target_time_total_ms += start_event.elapsed_time(end_event)
            
        # Compute total time for verify iterations
        verify_time_total_ms = 0.0
        for (start_event, end_event) in self.verify_events:
            verify_time_total_ms += start_event.elapsed_time(end_event)

        # Average times (in milliseconds)
        draft_avg_ms = draft_time_total_ms / max(len(self.draft_events), 1)
        target_avg_ms = target_time_total_ms / max(len(self.target_events), 1)
        verify_avg_ms = verify_time_total_ms / max(len(self.verify_events), 1)

        # Convert to seconds if you prefer
        draft_avg_s = draft_avg_ms / 1000.0
        target_avg_s = target_avg_ms / 1000.0
        verify_avg_s = verify_avg_ms / 1000.0

        return draft_avg_s, target_avg_s, verify_avg_s
    
    def _generate(self, input_ids: torch.LongTensor, *model_args, **kwargs):
        if self.disable_logging:
            return super()._generate(input_ids, *model_args, **kwargs)
        
        self.profile_data = {}
        self.sampled_count = 1 # assume first token is sampled (prefill stage)
        self.iter_count = 1 # assume first step is done (prefill stage)
        
        self.exp_log = {}
        self.draft_events = []
        self.target_events = []
        self.verify_events = []
        
        cur_time = time.strftime("%Y%m%d-%H%M%S")
        # prepare output directory
        if self.out_dir is not None:
            os.makedirs(self.out_dir, exist_ok=True)
            out_path = os.path.join(self.out_dir, f"{self.prefix}_{cur_time}.json")
        else:
            out_path = None
        
        # run generation
        org_input_len = len(input_ids[0])
        
        start_event = torch.cuda.Event(enable_timing=True)
        end_event = torch.cuda.Event(enable_timing=True)
        
        start_event.record()
        input_ids = super()._generate(input_ids, *model_args, **kwargs)
        end_event.record()
        
        # Make sure all CUDA ops have finished before measuring
        torch.cuda.synchronize()
        
        # Elapsed time in milliseconds
        elapsed_time_ms = start_event.elapsed_time(end_event)
        elapsed_time_s = elapsed_time_ms / 1000.0
        
        # compute stats
        total_sampled = self.sampled_count
        total_iterations = self.iter_count
        avg_sampled = total_sampled / total_iterations
        depth = max(self.profile_data['total_len']) + 1
        
        # alpha (node)
        total_lens = torch.bincount( torch.tensor(self.profile_data['total_len']), minlength=depth)
        accept_lens = torch.bincount( torch.tensor(self.profile_data['accept_len']), minlength=depth)
        depth_total_cnt = total_lens + total_lens.sum() - total_lens.cumsum(dim=-1) # reverse cumsum
        depth_total_cnt = depth_total_cnt[1:] # remove first element
        depth_accept_cnt = accept_lens + accept_lens.sum() - accept_lens.cumsum(dim=-1) # reverse cumsum
        depth_accept_cnt = depth_accept_cnt[1:] # remove first element
        alpha_per_node = depth_accept_cnt.float() / depth_total_cnt.float()
        
        # aLive ratio
        depth_alive_rate = depth_total_cnt.float() / depth_total_cnt[0]
        
        # alpha (depth)
        sampled_lens = torch.tensor([len(sampled_tokens) for sampled_tokens in self.profile_data["iter"]])
        sampled_len_bins = torch.bincount(sampled_lens, minlength=depth+1)
        depth_total_cnt = sampled_len_bins + sampled_len_bins.sum() - sampled_len_bins.cumsum(dim=-1) # reverse cumsum
        depth_accept_cnt = depth_total_cnt - sampled_len_bins
        depth_total_cnt = depth_total_cnt[1:depth]
        depth_accept_cnt = depth_accept_cnt[1:depth]
        alpha_per_depth = depth_accept_cnt.float() / depth_total_cnt.float()
        
        # log stats
        tb = pt.PrettyTable()
        tb.field_names = [ "Summary \ Depth" ] + [ f"{i}" for i in range(1, depth) ]
        tb.add_row([ "Trials count" ] + [ f"{val}" for val in depth_total_cnt.tolist() ])
        tb.add_row([ "Accept count" ] + [ f"{val}" for val in depth_accept_cnt.tolist() ])
        tb.add_row([ "Alpha (node)" ] + [ f"{val:.2f}" for val in alpha_per_node.tolist() ])
        tb.add_row([ "Alpha (depth)" ] + [ f"{val:.2f}" for val in alpha_per_depth.tolist() ])
        tb.add_row([ "Alive ratio" ] + [ f"{val:.2f}" for val in depth_alive_rate.tolist() ])
        logging.info(
            f"Total sampled: {total_sampled},"\
            f"\tTotal iterations: {total_iterations},"\
            f"\tAverage sampled: {avg_sampled:.2f}"\
            f"\n{tb}"
        )
        
        # save profile data
        self.profile_data["total_sampled"] = total_sampled
        self.profile_data["total_iterations"] = total_iterations
        self.profile_data["average_sampled"] = avg_sampled
        if self.out_dir is not None:
            with open(out_path, "w") as f:
                json.dump(self.profile_data, f)
                
        # save exp_log
        avg_draft_s, avg_target_s, avg_verify_s = self.compute_average_times()
        self.exp_log['avg_draft_time'] = avg_draft_s
        self.exp_log['avg_target_time'] = avg_target_s
        self.exp_log['avg_verify_time'] = avg_verify_s
        
        self.exp_log['avg_sampled'] = avg_sampled
        self.exp_log['n_tokens'] = len(input_ids[0][org_input_len:])
        self.exp_log['tput'] = len(input_ids[0][org_input_len:]) / elapsed_time_s
        logging.info(
            f"Average draft time: {self.exp_log['avg_draft_time']:.4f},"\
            f"\tAverage target time: {self.exp_log['avg_target_time']:.4f},"\
            f"\tAverage verify time: {self.exp_log['avg_verify_time']:.4f}"
            f"\nGenerated {self.exp_log['n_tokens']} tokens in {elapsed_time_s:.2f}s, throughput: {self.exp_log['tput']:.2f} tokens/s"
        )
        
        return input_ids<|MERGE_RESOLUTION|>--- conflicted
+++ resolved
@@ -154,14 +154,9 @@
         self,
         input_ids: torch.LongTensor,
         stopping_criteria: StoppingCriteria,
-<<<<<<< HEAD
-        logits_warper: LogitsWarper,
-        do_sample: bool
-=======
         logits_processor: LogitsProcessorList,
         do_sample: bool,
         **model_kwargs,
->>>>>>> 8eef5735
     ):
         """
         Generate sequence of tokens with speculative decoding.
