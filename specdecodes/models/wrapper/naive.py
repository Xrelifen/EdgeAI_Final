--- conflicted
+++ resolved
@@ -24,12 +24,8 @@
         
         # * clone input_ids
         input_ids = input_ids.clone()
-<<<<<<< HEAD
-        org_input_len = len(input_ids[0])
-=======
         batch_size, org_input_len = input_ids.shape
         assert batch_size == 1, "Only support batch_size=1 for now."
->>>>>>> e91ffc57
 
         # * prepare kv-cache and cache position
         # Raise error if max_length not set while using static cache
@@ -67,35 +63,7 @@
             )
             next_token_logits = outputs.logits
         
-<<<<<<< HEAD
-        # Clone is needed to avoid keeping a hanging ref to outputs.logits which may be very large for first iteration
-        # (the clone itself is always small)
-        # We keep the seq_len axis considering cases of multiple tokens.
-        next_token_logits = outputs.logits[:, -1:, :].clone() # hf uses outputs.logits[:, -1, :].clone() here
-
-        # This is needed to properly delete outputs.logits which may be very large for first iteration
-        # Otherwise a reference to outputs is kept which keeps the logits alive in the next iteration
-        del outputs
-        
-        next_tokens = self._sample_token(next_token_logits, logits_warper, do_sample)
-        input_ids = torch.cat([input_ids, next_tokens], dim=-1)
-
-        finished = False
-        start_time = time.perf_counter()
-        while not finished:
-            outputs = self.llm(input_ids[:, -1:], past_key_values=llm_past_key_values, return_dict=True)
-        
-            # Clone is needed to avoid keeping a hanging ref to outputs.logits which may be very large for first iteration
-            # We keep the seq_len axis considering cases of multiple tokens.
-            next_token_logits = outputs.logits.clone()
-            
-            # This is needed to properly delete outputs.logits which may be very large for first iteration
-            # Otherwise a reference to outputs is kept which keeps the logits alive in the next iteration
-            del outputs
-            
-=======
         with nvtx.annotate("sample tokens"):
->>>>>>> e91ffc57
             next_tokens = self._sample_token(next_token_logits, logits_warper, do_sample)
         
         with nvtx.annotate("update data"):
