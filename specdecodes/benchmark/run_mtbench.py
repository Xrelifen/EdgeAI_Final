--- conflicted
+++ resolved
@@ -9,74 +9,16 @@
 from tqdm import tqdm, trange
 from transformers import AutoTokenizer#, AutoModelForCausalLM
 from fastchat.utils import str_to_torch_dtype
-<<<<<<< HEAD
-from ..models import HuggingFaceWrapper, ProfileNaiveWrapper, NaiveWrapper, SDWrapper, ProfileSDWrapper, SSM_Classic, SSM_Eagle, ProfileOffloadSDWrapper, OffloadWrapper
-from ..models import modeling_llama
-=======
+import logging
 
 from torch.nn.attention import SDPBackend, sdpa_kernel
-from ..models import ProfileHuggingFaceWrapper, ProfileNaiveWrapper, ProfileSDWrapper, SSM_Classic, SSM_Eagle
+from ..models import ProfileHuggingFaceWrapper, ProfileNaiveWrapper, NaiveWrapper, SDWrapper, ProfileSDWrapper, ProfileOffloadSDWrapper, OffloadWrapper, SSM_Classic, SSM_Eagle, SSM_QTIP
 from ..models import DraftParams, modeling_llama
->>>>>>> e91ffc57
 
 # Set random seed for reproducibility
 torch.manual_seed(0)
 random.seed(0)
 
-<<<<<<< HEAD
-def load_model(llm_path, ssm_path, mode, sd_method, layers, llm_offload=False, out_dir=None, dtype=torch.float16, device="auto"):
-    # Load tokenizer and LLM
-    tokenizer = AutoTokenizer.from_pretrained(llm_path, use_fast=False)
-    need_offload = "offload" in mode
-
-    assert need_offload == llm_offload, "Offload Mode needs to be set when offload is included in sd-method" 
-
-    llm = None
-    
-    if not llm_offload:
-        llm = modeling_llama.LlamaForCausalLM.from_pretrained(llm_path, torch_dtype=dtype, low_cpu_mem_usage=True, device_map=device)
-
-        # Prepare SSM configuration
-        draft_config = deepcopy(llm.config) if os.path.exists(ssm_path) else None
-        if draft_config:
-            draft_config.num_hidden_layers = layers
-    else:
-        draft_config = None
-
-    # Select model wrapper
-    wrappers = {
-        "naive": ProfileNaiveWrapper, # NaiveWrapper,
-        "hf": HuggingFaceWrapper,
-        "offload": OffloadWrapper,
-        "sd-classic": lambda: ProfileSDWrapper(out_dir=out_dir),
-        "sd-eagle": lambda: ProfileSDWrapper(out_dir=out_dir),
-        "sd-classic-offload": lambda: ProfileOffloadSDWrapper(out_dir=out_dir),
-    }
-    model = wrappers.get(mode, lambda: ValueError("Invalid mode"))()
-
-    # Load SSM if required
-    if mode.startswith("sd"):
-        ssm_cls = SSM_Classic if "sd-classic" in mode else SSM_Eagle
-        ssm = ssm_cls.from_pretrained(
-            ssm_path, 
-            config=draft_config, 
-            sampling_method=sd_method,
-            eos_token_id=tokenizer.eos_token_id,
-            tree_depth=24,
-            topk_len=16,
-            min_sample_prob=1e-8,
-            min_accept_prob=1e-8,
-            torch_dtype=dtype
-        )
-
-        if llm is not None:
-            ssm = ssm.to(llm.model.layers[-1].self_attn.q_proj.weight.device)
-        else:
-            ssm = ssm.to(device)
-
-        # ssm = torch.compile(ssm, mode="reduce-overhead")
-        ssm = torch.compile(ssm)
-=======
 def load_model(
     llm_path: str,
     ssm_path: str,
@@ -143,32 +85,15 @@
         print("Draft params:", draft_params)
         
         model = ProfileSDWrapper(draft_params=draft_params, out_dir=out_dir)
->>>>>>> e91ffc57
         model.set_ssm(ssm)
         
     else:
         raise ValueError("Invalid mode.")
 
-<<<<<<< HEAD
-    if llm_offload: 
-        model.set_offload_llm(llm_path, memory_limit=6.0, device=device)
-    else:
-        model.set_llm(llm)
-
-=======
     # set model
     model.cache_implementation = args.cache_impl
->>>>>>> e91ffc57
     model.set_tokenizer(tokenizer)
     model.eval()
-<<<<<<< HEAD
-
-    return model, tokenizer
-
-def run_eval(llm_path, ssm_path, mode, sd_method, layers, out_dir, dataset, log_file,
-             max_new_tokens, llm_offload=False, temp=0.6, dtype=torch.float16, do_sample=False):
-    model, tokenizer = load_model(llm_path, ssm_path, mode, sd_method, layers, llm_offload, out_dir, dtype=dtype, device="cuda:0")
-=======
     
     if args.compile_mode != 'eager':
         print("Running with Torch Inductor...")
@@ -179,12 +104,80 @@
             ssm.forward = torch.compile(ssm.forward, mode=args.compile_mode, fullgraph=True)
     
     return model, tokenizer
+def load_offload_model(
+    llm_path: str,
+    ssm_path: str,
+    out_dir=None,
+    dtype: torch.dtype = torch.float16,
+    device: str = "cuda:0",
+    args: dict = {},
+):
+    # Load Tokenizer
+    tokenizer = AutoTokenizer.from_pretrained(llm_path, use_fast=False)
+
+    if args.mode == "sd-offload":
+
+        estimated_mem_1 = torch.cuda.memory_allocated(device)
+        logging.info(f"Before loading ssm = {estimated_mem_1 / (1024 ** 3)} GB")
+        if "QTIP" in ssm_path:
+            ssm = SSM_QTIP.from_pretrained(
+                ssm_path,
+                config=None,
+                eos_token_id=tokenizer.eos_token_id,
+                torch_dtype=dtype,
+            ).to(device)
+
+        else:
+            ssm = SSM_Classic.from_pretrained(
+                ssm_path,
+                config=None,
+                eos_token_id=tokenizer.eos_token_id,
+                torch_dtype=dtype,
+            ).to(device)
+
+        ssm = ssm.to(device)
+        estimated_mem_2 = torch.cuda.memory_allocated(device)
+        logging.info(f"After loading ssm = {estimated_mem_2 / (1024 ** 3)} GB")
+        logging.info(f"ssm mem usage = {(estimated_mem_2-estimated_mem_1) / (1024 ** 3)} GB")
+
+        draft_params = DraftParams(
+            max_depth=args.max_depth,
+            topk_len=10,
+            min_accept_prob=0.01
+        )
+        print("Draft params:", draft_params)
+        
+        # Load offload model
+        model = ProfileOffloadSDWrapper(draft_params=draft_params, out_dir=out_dir)
+
+        model.set_ssm(ssm)
+
+    elif args.mode == "offload":
+        model = OffloadWrapper()
+
+    else:
+        raise ValueError("Invalid mode.")
+
+    model.cache_implementation = args.cache_impl
+    model.set_tokenizer(tokenizer)
+    model.set_offload_llm(llm_path, memory_limit=8.0)
+    model.eval()
+
+    if args.compile_mode != 'eager':
+        print("Running with Torch Inductor...")
+        torch.set_float32_matmul_precision('high')
+        
+        ssm.forward = torch.compile(ssm.forward, mode=args.compile_mode, dynamic=False, fullgraph=True)
+
+    return model, tokenizer
 
 def run_eval(llm_path, ssm_path, out_dir, args, dataset, log_dir, dtype=torch.float16, repeat=1):
     
     # Initialize
-    model, tokenizer = load_model(llm_path, ssm_path, out_dir=out_dir, dtype=dtype, device="auto", args=args)
->>>>>>> e91ffc57
+    if "offload" in args.mode:
+        model, tokenizer = load_offload_model(llm_path, ssm_path, out_dir=out_dir, args=args)
+    else:
+        model, tokenizer = load_model(llm_path, ssm_path, out_dir=out_dir, dtype=dtype, device="auto", args=args)
 
     # Warm up the model
     for i in trange(10, desc='Warming up'):
@@ -244,9 +237,6 @@
     parser.add_argument("--llm-path", "-llm", required=True, help="Path to LLM weights.")
     parser.add_argument("--ssm-path", "-ssm", default="", help="Path to SSM weights.")
     parser.add_argument("--mode", default="naive", help="Model mode.")
-<<<<<<< HEAD
-    parser.add_argument("--layers", type=int, default=1, help="Number of SSM layers.")
-=======
     
     parser.add_argument(
         "--cache-impl",
@@ -287,7 +277,6 @@
     )
     
     
->>>>>>> e91ffc57
     parser.add_argument("--out-dir", default="specdecodes/experiments/mt_bench/", help="Output directory.")
     parser.add_argument("--log-dir", default="specdecodes/experiments/result/", help="Experiment log directory.")
     parser.add_argument("--bench-name", default="mt_bench", help="Benchmark name.")
@@ -297,11 +286,6 @@
     parser.add_argument("--repeat", type=int, default=3, help="Repeat evaluation.")
     parser.add_argument("--temp", type=float, default=0, help="Temperature for sampling.")
     parser.add_argument("--do-sample", action="store_true", help="Enable sampling.")
-<<<<<<< HEAD
-    parser.add_argument("--llm-offload", action="store_true", help="Offload LLM")
-
-=======
->>>>>>> e91ffc57
     args = parser.parse_args()
 
     if args.bench_name != "mt_bench":
@@ -323,34 +307,8 @@
     print(f"Output directory: {args.out_dir}")
     print(f"Log directory: {log_dir}")
     
-<<<<<<< HEAD
-    tput_list, accept_rate_list = [], []
-    for i in range(args.repeat):
-        log_file = os.path.join(log_dir, f"{i}.jsonl")
-        avg_tput, avg_accept_rate = run_eval(
-            args.llm_path, args.ssm_path, args.mode,
-            args.layers, args.out_dir, dataset, log_file, args.max_new_tokens, 
-            args.llm_offload, args.temp, str_to_torch_dtype(args.dtype), args.do_sample
-        )
-        print(
-            f"Evaluation [{i}]:\n" \
-            f"\tThroughput: {avg_tput} tokens/sec\n" \
-            f"\tAccept Rate: {avg_accept_rate}"
-        )
-
-        tput_list.append(avg_tput)
-        accept_rate_list.append(avg_accept_rate)
-    
-    tput_mean, tput_std = np.mean(tput_list), np.std(tput_list)
-    accept_rate_mean, accept_rate_std = np.mean(accept_rate_list), np.std(accept_rate_list)
-    print(f"Throughput: {tput_mean:.2f} ± {tput_std:.2f} tokens/sec")
-    if accept_rate_mean > 0:
-        print(f"Acceptance rate: {accept_rate_mean:.2f} ± {accept_rate_std:.2f}")
-        
-=======
     avg_tput, avg_accept_rate = run_eval(
         args.llm_path, args.ssm_path, args.out_dir, args, 
         dataset, log_dir, 
         dtype=str_to_torch_dtype(args.dtype), repeat=args.repeat
-    )
->>>>>>> e91ffc57
+    )